# Roslynator Configuration

Use EditorConfig file to configure analyzers, refactoring and compiler diagnostic fixes.

```editorconfig
# Set severity for all analyzers that are enabled by default (https://docs.microsoft.com/en-us/visualstudio/code-quality/use-roslyn-analyzers?view=vs-2022#set-rule-severity-of-multiple-analyzer-rules-at-once-in-an-editorconfig-file)
dotnet_analyzer_diagnostic.category-roslynator.severity = default|none|silent|suggestion|warning|error

# Enable/disable all analyzers by default
# NOTE: This option can be used only in .roslynatorconfig file
roslynator_analyzers.enabled_by_default = true|false

# Set severity for a specific analyzer
dotnet_diagnostic.<ANALYZER_ID>.severity = default|none|silent|suggestion|warning|error

# Enable/disable all refactorings
roslynator_refactorings.enabled = true|false

# Enable/disable specific refactoring
roslynator_refactoring.<REFACTORING_NAME>.enabled = true|false

# Enable/disable all compiler diagnostic fixes
roslynator_compiler_diagnostic_fixes.enabled = true|false

# Enable/disable specific compiler diagnostic fix
roslynator_compiler_diagnostic_fix.<COMPILER_DIAGNOSTIC_ID>.enabled = true|false
```

## Required Options

Some analyzers require option to be set. For this purpose there is special analyzer ROS0003 that reports a diagnostic
if an analyzer is enabled but required option is not set. ROS0003 is disabled by default.

## Default Configuration

If you want to configure Roslynator on a user-wide basis you have to use Roslynator config file.
Default configuration file can be used with extension for Visual Studio or VS code.

### Format of Default Configuration File

Format of the file is same as format of [global AnalyzerConfig](https://docs.microsoft.com/en-us/dotnet/fundamentals/code-analysis/configuration-files#global-analyzerconfig).
It essentially means that file must contain top-level entry `is_global = true` and cannot contain section headers (such as `[*.cs]`).

### Location of Default Configuration File

Configuration file is located at `%LOCALAPPDATA%/JosefPihrt/Roslynator/.roslynatorconfig`.
Location of `%LOCALAPPDATA%` depends on the operating system:

| OS | Path |
| -------- | ------- |
| Windows | `C:/Users/<USERNAME>/AppData/Local/JosefPihrt/Roslynator/.roslynatorconfig` |
| Linux | `/home/<USERNAME>/.local/share/JosefPihrt/Roslynator/.roslynatorconfig` |
| OSX | `/Users/<USERNAME>/.local/share/JosefPihrt/Roslynator/.roslynatorconfig` |

Default configuration is loaded once when IDE starts. Therefore, it may be necessary to restart IDE for changes to take effect.

# Full List of Options

```editorconfig
# Options

roslynator_accessibility_modifiers = explicit|implicit
# Applicable to: rcs1018

roslynator_accessor_braces_style = multi_line|single_line_when_expression_is_on_single_line
# Default: multi_line
# Applicable to: rcs0020

roslynator_array_creation_type_style = explicit|implicit|implicit_when_type_is_obvious
# Applicable to: rcs1014

roslynator_arrow_token_new_line = after|before
# Applicable to: rcs0032

roslynator_binary_operator_new_line = after|before
# Applicable to: rcs0027

roslynator_blank_line_after_file_scoped_namespace_declaration = true|false
# Applicable to: rcs0060

roslynator_blank_line_between_closing_brace_and_switch_section = true|false
# Applicable to: rcs0014, rcs1036

roslynator_blank_line_between_single_line_accessors = true|false
# Applicable to: rcs0011

roslynator_blank_line_between_using_directives = never|separate_groups
# Applicable to: rcs0015

roslynator_block_braces_style = multi_line|single_line_when_empty
# Default: multi_line
# Applicable to: rcs0021

roslynator_body_style = block|expression
# Applicable to: rcs1016

roslynator_conditional_operator_condition_parentheses_style = include|omit|omit_when_condition_is_single_token
# Applicable to: rcs1051

roslynator_conditional_operator_new_line = after|before
# Applicable to: rcs0028

roslynator_configure_await = true|false
# Applicable to: rcs1090

roslynator_doc_comment_summary_style = multi_line|single_line
# Applicable to: rcs1253

roslynator_empty_string_style = field|literal
# Applicable to: rcs1078

roslynator_enum_flag_value_style = decimal_number|shift_operator
# Applicable to: rcs1254

roslynator_enum_has_flag_style = method|operator
# Applicable to: rcs1096

roslynator_equals_token_new_line = after|before
# Applicable to: rcs0052

roslynator_infinite_loop_style = for|while
# Applicable to: rcs1252

roslynator_max_line_length = <NUM>
# Default: 140
# Applicable to: rcs0056

roslynator_new_line_at_end_of_file = true|false
# Applicable to: rcs0058

roslynator_new_line_before_while_in_do_statement = true|false
# Applicable to: rcs0051

roslynator_null_conditional_operator_new_line = after|before
# Applicable to: rcs0059

roslynator_null_check_style = equality_operator|pattern_matching
# Applicable to: rcs1248

roslynator_object_creation_parentheses_style = include|omit
# Applicable to: rcs1050

roslynator_object_creation_type_style = explicit|implicit|implicit_when_type_is_obvious
# Applicable to: rcs1250

roslynator_prefix_field_identifier_with_underscore = true|false

roslynator_suppress_unity_script_methods = true|false
# Applicable to: rcs1213

roslynator_use_anonymous_function_or_method_group = anonymous_function|method_group
# Applicable to: rcs1207

roslynator_use_block_body_when_declaration_spans_over_multiple_lines = true|false
# Applicable to: rcs1016

roslynator_use_block_body_when_expression_spans_over_multiple_lines = true|false
# Applicable to: rcs1016

roslynator_use_var_instead_of_implicit_object_creation = true|false
# Applicable to: rcs1250


# Analyzers

# Add blank line after embedded statement
dotnet_diagnostic.rcs0001.severity = none

# Add blank line after #region
dotnet_diagnostic.rcs0002.severity = none

# Add blank line after using directive list
dotnet_diagnostic.rcs0003.severity = none

# Add blank line before #endregion
dotnet_diagnostic.rcs0005.severity = none

# Add blank line before using directive list
dotnet_diagnostic.rcs0006.severity = none

# Add blank line between accessors
dotnet_diagnostic.rcs0007.severity = none

# Add blank line between closing brace and next statement
dotnet_diagnostic.rcs0008.severity = none

# Add blank line between declaration and documentation comment
dotnet_diagnostic.rcs0009.severity = none

# Add blank line between declarations
dotnet_diagnostic.rcs0010.severity = none

# Add/remove blank line between single-line accessors
dotnet_diagnostic.rcs0011.severity = none
# Options: roslynator_blank_line_between_single_line_accessors

# Add blank line between single-line declarations
dotnet_diagnostic.rcs0012.severity = none

# Add blank line between single-line declarations of different kind
dotnet_diagnostic.rcs0013.severity = none

# Add blank line between switch sections
dotnet_diagnostic.rcs0014.severity = none
# Options: roslynator_blank_line_between_closing_brace_and_switch_section

# Add/remove blank line between using directives
dotnet_diagnostic.rcs0015.severity = none
# Options: roslynator_blank_line_between_using_directives

# Put attribute list on its own line
dotnet_diagnostic.rcs0016.severity = none

# Format accessor's braces on a single line or multiple lines
dotnet_diagnostic.rcs0020.severity = none
# Options: roslynator_accessor_braces_style

# Format block's braces on a single line or multiple lines
dotnet_diagnostic.rcs0021.severity = none
# Options: roslynator_block_braces_style

# Add new line after opening brace of empty block
dotnet_diagnostic.rcs0022.severity = none

# Format type declaration's braces
dotnet_diagnostic.rcs0023.severity = none

# Add new line after switch label
dotnet_diagnostic.rcs0024.severity = none

# Put full accessor on its own line
dotnet_diagnostic.rcs0025.severity = none

# Place new line after/before binary operator
dotnet_diagnostic.rcs0027.severity = none
# Options: roslynator_binary_operator_new_line

# Place new line after/before '?:' operator
dotnet_diagnostic.rcs0028.severity = none
# Options: roslynator_conditional_operator_new_line

# Put constructor initializer on its own line
dotnet_diagnostic.rcs0029.severity = none

# Add new line before embedded statement
dotnet_diagnostic.rcs0030.severity = none

# Put enum member on its own line
dotnet_diagnostic.rcs0031.severity = none

# Place new line after/before arrow token
dotnet_diagnostic.rcs0032.severity = none
# Options: roslynator_arrow_token_new_line

# Add new line before statement
dotnet_diagnostic.rcs0033.severity = none

# Put type parameter constraint on its own line
dotnet_diagnostic.rcs0034.severity = none

# Remove blank line between single-line declarations of same kind
dotnet_diagnostic.rcs0036.severity = none

# Remove blank line between using directives with same root namespace
dotnet_diagnostic.rcs0038.severity = none

# Remove new line before base list
dotnet_diagnostic.rcs0039.severity = none

# Remove new line between 'if' keyword and 'else' keyword
dotnet_diagnostic.rcs0041.severity = none

# Put auto-accessors on a single line
dotnet_diagnostic.rcs0042.severity = none

# Format accessor's braces on a single line when expression is on single line
dotnet_diagnostic.rcs0043.severity = none

# Use carriage return + linefeed as new line
dotnet_diagnostic.rcs0044.severity = none

# Use linefeed as new line
dotnet_diagnostic.rcs0045.severity = none

# Use spaces instead of tab
dotnet_diagnostic.rcs0046.severity = none

# [deprecated] Wrap and indent each node in list
dotnet_diagnostic.rcs0047.severity = none

# Put initializer on a single line
dotnet_diagnostic.rcs0048.severity = none

# Add blank line after top comment
dotnet_diagnostic.rcs0049.severity = none

# Add blank line before top declaration
dotnet_diagnostic.rcs0050.severity = none

# Add/remove new line before 'while' in 'do' statement
dotnet_diagnostic.rcs0051.severity = none
# Options: roslynator_new_line_before_while_in_do_statement

# Place new line after/before equals token
dotnet_diagnostic.rcs0052.severity = none
# Options: roslynator_equals_token_new_line

# Fix formatting of a list
dotnet_diagnostic.rcs0053.severity = none

# Fix formatting of a call chain
dotnet_diagnostic.rcs0054.severity = none

# Fix formatting of a binary expression chain
dotnet_diagnostic.rcs0055.severity = none

# A line is too long
dotnet_diagnostic.rcs0056.severity = none
# Options: roslynator_max_line_length

# Normalize whitespace at the beginning of a file
dotnet_diagnostic.rcs0057.severity = none

# Normalize whitespace at the end of a file
dotnet_diagnostic.rcs0058.severity = none
# Options: roslynator_new_line_at_end_of_file

# Place new line after/before null-conditional operator
dotnet_diagnostic.rcs0059.severity = none
# Options: roslynator_null_conditional_operator_new_line

# Add/remove line after file scoped namespace declaration
dotnet_diagnostic.rcs0060.severity = none
# Options: roslynator_blank_line_after_file_scoped_namespace_declaration

# Add braces (when expression spans over multiple lines)
dotnet_diagnostic.rcs1001.severity = suggestion

# Remove braces
dotnet_diagnostic.rcs1002.severity = none

# Add braces to if-else (when expression spans over multiple lines)
dotnet_diagnostic.rcs1003.severity = suggestion

# Remove braces from if-else
dotnet_diagnostic.rcs1004.severity = none

# Simplify nested using statement
dotnet_diagnostic.rcs1005.severity = silent

# Merge 'else' with nested 'if'
dotnet_diagnostic.rcs1006.severity = silent

# Add braces
dotnet_diagnostic.rcs1007.severity = none

# Use explicit type instead of 'var' (when the type is not obvious)
dotnet_diagnostic.rcs1008.severity = none

# Use explicit type instead of 'var' (foreach variable)
dotnet_diagnostic.rcs1009.severity = none

# Use 'var' instead of explicit type (when the type is obvious)
dotnet_diagnostic.rcs1010.severity = none

# Use explicit type instead of 'var' (when the type is obvious)
dotnet_diagnostic.rcs1012.severity = none

# Use predefined type
dotnet_diagnostic.rcs1013.severity = none

# Use explicitly/implicitly typed array
dotnet_diagnostic.rcs1014.severity = none
# Options: roslynator_array_creation_type_style

# Use nameof operator
dotnet_diagnostic.rcs1015.severity = suggestion

# Use block body or expression body
dotnet_diagnostic.rcs1016.severity = none
# Options: roslynator_body_style, roslynator_use_block_body_when_declaration_spans_over_multiple_lines, roslynator_use_block_body_when_expression_spans_over_multiple_lines

# Add/remove accessibility modifiers
dotnet_diagnostic.rcs1018.severity = none
# Options: roslynator_accessibility_modifiers

# Order modifiers
dotnet_diagnostic.rcs1019.severity = none

# Simplify Nullable<T> to T?
dotnet_diagnostic.rcs1020.severity = suggestion

# Convert lambda expression body to expression body
dotnet_diagnostic.rcs1021.severity = suggestion

# Remove unnecessary braces in switch section
dotnet_diagnostic.rcs1031.severity = silent

# Remove redundant parentheses
dotnet_diagnostic.rcs1032.severity = suggestion

# Remove redundant boolean literal
dotnet_diagnostic.rcs1033.severity = suggestion

# Remove redundant 'sealed' modifier
dotnet_diagnostic.rcs1034.severity = silent

# Remove redundant comma in initializer
dotnet_diagnostic.rcs1035.severity = none

# Remove unnecessary blank line
dotnet_diagnostic.rcs1036.severity = suggestion
# Options: roslynator_blank_line_between_closing_brace_and_switch_section

# Remove trailing white-space
dotnet_diagnostic.rcs1037.severity = suggestion

# Remove argument list from attribute
dotnet_diagnostic.rcs1039.severity = silent

# Remove enum default underlying type
dotnet_diagnostic.rcs1042.severity = silent

# Remove 'partial' modifier from type with a single part
dotnet_diagnostic.rcs1043.severity = silent

# Remove original exception from throw statement
dotnet_diagnostic.rcs1044.severity = warning

# Asynchronous method name should end with 'Async'
dotnet_diagnostic.rcs1046.severity = none

# Non-asynchronous method name should not end with 'Async'
dotnet_diagnostic.rcs1047.severity = suggestion

# Use lambda expression instead of anonymous method
dotnet_diagnostic.rcs1048.severity = suggestion

# Simplify boolean comparison
dotnet_diagnostic.rcs1049.severity = suggestion

# Include/omit parentheses when creating new object
dotnet_diagnostic.rcs1050.severity = none
# Options: roslynator_object_creation_parentheses_style

# Add/remove parentheses from condition in conditional operator
dotnet_diagnostic.rcs1051.severity = none
# Options: roslynator_conditional_operator_condition_parentheses_style

# Declare each attribute separately
dotnet_diagnostic.rcs1052.severity = none

# Avoid semicolon at the end of declaration
dotnet_diagnostic.rcs1055.severity = silent

# Avoid usage of using alias directive
dotnet_diagnostic.rcs1056.severity = none

# Use compound assignment
dotnet_diagnostic.rcs1058.severity = suggestion

# Avoid locking on publicly accessible instance
dotnet_diagnostic.rcs1059.severity = warning

# Declare each type in separate file
dotnet_diagnostic.rcs1060.severity = none

# Merge 'if' with nested 'if'
dotnet_diagnostic.rcs1061.severity = silent

# Simplify logical negation
dotnet_diagnostic.rcs1068.severity = suggestion

# Remove unnecessary case label
dotnet_diagnostic.rcs1069.severity = silent

# Remove redundant default switch section
dotnet_diagnostic.rcs1070.severity = silent

# Remove redundant base constructor call
dotnet_diagnostic.rcs1071.severity = silent

# Convert 'if' to 'return' statement
dotnet_diagnostic.rcs1073.severity = suggestion

# Remove redundant constructor
dotnet_diagnostic.rcs1074.severity = silent

# Avoid empty catch clause that catches System.Exception
dotnet_diagnostic.rcs1075.severity = warning

# Optimize LINQ method call
dotnet_diagnostic.rcs1077.severity = suggestion

# Use "" or 'string.Empty'
dotnet_diagnostic.rcs1078.severity = none
# Options: roslynator_empty_string_style

# Throwing of new NotImplementedException
dotnet_diagnostic.rcs1079.severity = none

# Use 'Count/Length' property instead of 'Any' method
dotnet_diagnostic.rcs1080.severity = none

# Split variable declaration
dotnet_diagnostic.rcs1081.severity = none

# Use coalesce expression instead of conditional expression
dotnet_diagnostic.rcs1084.severity = suggestion

# Use auto-implemented property
dotnet_diagnostic.rcs1085.severity = suggestion

# Use --/++ operator instead of assignment
dotnet_diagnostic.rcs1089.severity = suggestion

# Add/remove 'ConfigureAwait(false)' call
dotnet_diagnostic.rcs1090.severity = none
# Options: roslynator_configure_await

# Remove file with no code
dotnet_diagnostic.rcs1093.severity = suggestion

# Declare using directive on top level
dotnet_diagnostic.rcs1094.severity = none

# Use 'HasFlag' method or bitwise operator
dotnet_diagnostic.rcs1096.severity = none
# Options: roslynator_enum_has_flag_style

# Remove redundant 'ToString' call
dotnet_diagnostic.rcs1097.severity = suggestion

# Constant values should be placed on right side of comparisons
dotnet_diagnostic.rcs1098.severity = suggestion

# Default label should be the last label in a switch section
dotnet_diagnostic.rcs1099.severity = suggestion

# Make class static
dotnet_diagnostic.rcs1102.severity = warning

# Convert 'if' to assignment
dotnet_diagnostic.rcs1103.severity = suggestion

# Simplify conditional expression
dotnet_diagnostic.rcs1104.severity = suggestion

# Unnecessary interpolation
dotnet_diagnostic.rcs1105.severity = suggestion

# Remove redundant 'ToCharArray' call
dotnet_diagnostic.rcs1107.severity = suggestion

# Add 'static' modifier to all partial class declarations
dotnet_diagnostic.rcs1108.severity = suggestion

# Declare type inside namespace
dotnet_diagnostic.rcs1110.severity = suggestion

# Add braces to switch section with multiple statements
dotnet_diagnostic.rcs1111.severity = none

# Combine 'Enumerable.Where' method chain
dotnet_diagnostic.rcs1112.severity = suggestion

# Use 'string.IsNullOrEmpty' method
dotnet_diagnostic.rcs1113.severity = suggestion

# Remove redundant delegate creation
dotnet_diagnostic.rcs1114.severity = suggestion

# Mark local variable as const
dotnet_diagnostic.rcs1118.severity = suggestion

# Add parentheses when necessary
dotnet_diagnostic.rcs1123.severity = suggestion

# Inline local variable
dotnet_diagnostic.rcs1124.severity = silent

# Add braces to if-else
dotnet_diagnostic.rcs1126.severity = none

# Use coalesce expression
dotnet_diagnostic.rcs1128.severity = suggestion

# Remove redundant field initialization
dotnet_diagnostic.rcs1129.severity = silent

# Bitwise operation on enum without Flags attribute
dotnet_diagnostic.rcs1130.severity = suggestion

# Remove redundant overriding member
dotnet_diagnostic.rcs1132.severity = suggestion

# Remove redundant Dispose/Close call
dotnet_diagnostic.rcs1133.severity = silent

# Remove redundant statement
dotnet_diagnostic.rcs1134.severity = silent

# Declare enum member with zero value (when enum has FlagsAttribute)
dotnet_diagnostic.rcs1135.severity = suggestion

# Merge switch sections with equivalent content
dotnet_diagnostic.rcs1136.severity = silent

# Add summary to documentation comment
dotnet_diagnostic.rcs1138.severity = warning

# Add summary element to documentation comment
dotnet_diagnostic.rcs1139.severity = warning

# Add exception to documentation comment
dotnet_diagnostic.rcs1140.severity = silent

# Add 'param' element to documentation comment
dotnet_diagnostic.rcs1141.severity = silent

# Add 'typeparam' element to documentation comment
dotnet_diagnostic.rcs1142.severity = silent

# Simplify coalesce expression
dotnet_diagnostic.rcs1143.severity = silent

# Remove redundant 'as' operator
dotnet_diagnostic.rcs1145.severity = silent

# Use conditional access
dotnet_diagnostic.rcs1146.severity = suggestion

# Remove redundant cast
dotnet_diagnostic.rcs1151.severity = silent

# Sort enum members
dotnet_diagnostic.rcs1154.severity = suggestion

# Use StringComparison when comparing strings
dotnet_diagnostic.rcs1155.severity = warning

# Use string.Length instead of comparison with empty string
dotnet_diagnostic.rcs1156.severity = suggestion

# Composite enum value contains undefined flag
dotnet_diagnostic.rcs1157.severity = suggestion

# Static member in generic type should use a type parameter
dotnet_diagnostic.rcs1158.severity = suggestion

# Use EventHandler<T>
dotnet_diagnostic.rcs1159.severity = suggestion

# Abstract type should not have public constructors
dotnet_diagnostic.rcs1160.severity = suggestion

# Enum should declare explicit values
dotnet_diagnostic.rcs1161.severity = silent

# Avoid chain of assignments
dotnet_diagnostic.rcs1162.severity = none

# Unused parameter
dotnet_diagnostic.rcs1163.severity = suggestion

# Unused type parameter
dotnet_diagnostic.rcs1164.severity = suggestion

# Unconstrained type parameter checked for null
dotnet_diagnostic.rcs1165.severity = silent

# Value type object is never equal to null
dotnet_diagnostic.rcs1166.severity = suggestion

# Parameter name differs from base name
dotnet_diagnostic.rcs1168.severity = silent

# Make field read-only
dotnet_diagnostic.rcs1169.severity = suggestion

# Use read-only auto-implemented property
dotnet_diagnostic.rcs1170.severity = suggestion

# Simplify lazy initialization
dotnet_diagnostic.rcs1171.severity = suggestion

# Use 'is' operator instead of 'as' operator
dotnet_diagnostic.rcs1172.severity = warning

# Use coalesce expression instead of 'if'
dotnet_diagnostic.rcs1173.severity = suggestion

# Remove redundant async/await
dotnet_diagnostic.rcs1174.severity = none

# Unused 'this' parameter
dotnet_diagnostic.rcs1175.severity = suggestion

# Use 'var' instead of explicit type (when the type is not obvious)
dotnet_diagnostic.rcs1176.severity = none

# Use 'var' instead of explicit type (in foreach)
dotnet_diagnostic.rcs1177.severity = none

# Unnecessary assignment
dotnet_diagnostic.rcs1179.severity = suggestion

# Inline lazy initialization
dotnet_diagnostic.rcs1180.severity = suggestion

# Convert comment to documentation comment
dotnet_diagnostic.rcs1181.severity = silent

# Remove redundant base interface
dotnet_diagnostic.rcs1182.severity = silent

# Use Regex instance instead of static method
dotnet_diagnostic.rcs1186.severity = silent

# Use constant instead of field
dotnet_diagnostic.rcs1187.severity = suggestion

# Remove redundant auto-property initialization
dotnet_diagnostic.rcs1188.severity = silent

# Add or remove region name
dotnet_diagnostic.rcs1189.severity = silent

# Join string expressions
dotnet_diagnostic.rcs1190.severity = suggestion

# Declare enum value as combination of names
dotnet_diagnostic.rcs1191.severity = suggestion

# Unnecessary usage of verbatim string literal
dotnet_diagnostic.rcs1192.severity = suggestion

# Overriding member should not change 'params' modifier
dotnet_diagnostic.rcs1193.severity = warning

# Implement exception constructors
dotnet_diagnostic.rcs1194.severity = warning

# Use ^ operator
dotnet_diagnostic.rcs1195.severity = suggestion

# Call extension method as instance method
dotnet_diagnostic.rcs1196.severity = suggestion

# Optimize StringBuilder.Append/AppendLine call
dotnet_diagnostic.rcs1197.severity = suggestion

# Avoid unnecessary boxing of value type
dotnet_diagnostic.rcs1198.severity = none

# Unnecessary null check
dotnet_diagnostic.rcs1199.severity = suggestion

# Call 'Enumerable.ThenBy' instead of 'Enumerable.OrderBy'
dotnet_diagnostic.rcs1200.severity = suggestion

# Use method chaining
dotnet_diagnostic.rcs1201.severity = silent

# Avoid NullReferenceException
dotnet_diagnostic.rcs1202.severity = suggestion

# Use AttributeUsageAttribute
dotnet_diagnostic.rcs1203.severity = warning

# Use EventArgs.Empty
dotnet_diagnostic.rcs1204.severity = suggestion

# Order named arguments according to the order of parameters
dotnet_diagnostic.rcs1205.severity = suggestion

# Use conditional access instead of conditional expression
dotnet_diagnostic.rcs1206.severity = suggestion

# Use anonymous function or method group
dotnet_diagnostic.rcs1207.severity = none
# Options: roslynator_use_anonymous_function_or_method_group

# Reduce 'if' nesting
dotnet_diagnostic.rcs1208.severity = none

# Order type parameter constraints
dotnet_diagnostic.rcs1209.severity = suggestion

# Return completed task instead of returning null
dotnet_diagnostic.rcs1210.severity = warning

# Remove unnecessary 'else'
dotnet_diagnostic.rcs1211.severity = silent

# Remove redundant assignment
dotnet_diagnostic.rcs1212.severity = suggestion

# Remove unused member declaration
dotnet_diagnostic.rcs1213.severity = suggestion
# Options: roslynator_suppress_unity_script_methods

# Unnecessary interpolated string
dotnet_diagnostic.rcs1214.severity = suggestion

# Expression is always equal to true/false
dotnet_diagnostic.rcs1215.severity = warning

# Unnecessary unsafe context
dotnet_diagnostic.rcs1216.severity = suggestion

# Convert interpolated string to concatenation
dotnet_diagnostic.rcs1217.severity = silent

# Simplify code branching
dotnet_diagnostic.rcs1218.severity = suggestion

# Use pattern matching instead of combination of 'is' operator and cast operator
dotnet_diagnostic.rcs1220.severity = suggestion

# Use pattern matching instead of combination of 'as' operator and null check
dotnet_diagnostic.rcs1221.severity = suggestion

# Merge preprocessor directives
dotnet_diagnostic.rcs1222.severity = suggestion

# Mark publicly visible type with DebuggerDisplay attribute
dotnet_diagnostic.rcs1223.severity = none

# Make method an extension method
dotnet_diagnostic.rcs1224.severity = suggestion

# Make class sealed
dotnet_diagnostic.rcs1225.severity = suggestion

# Add paragraph to documentation comment
dotnet_diagnostic.rcs1226.severity = suggestion

# Validate arguments correctly
dotnet_diagnostic.rcs1227.severity = suggestion

# Unused element in documentation comment
dotnet_diagnostic.rcs1228.severity = silent

# Use async/await when necessary
dotnet_diagnostic.rcs1229.severity = suggestion

# Unnecessary explicit use of enumerator
dotnet_diagnostic.rcs1230.severity = suggestion

# Make parameter ref read-only
dotnet_diagnostic.rcs1231.severity = none

# Order elements in documentation comment
dotnet_diagnostic.rcs1232.severity = suggestion

# Use short-circuiting operator
dotnet_diagnostic.rcs1233.severity = suggestion

# Duplicate enum value
dotnet_diagnostic.rcs1234.severity = suggestion

# Optimize method call
dotnet_diagnostic.rcs1235.severity = suggestion

# Use exception filter
dotnet_diagnostic.rcs1236.severity = suggestion

# Avoid nested ?: operators
dotnet_diagnostic.rcs1238.severity = silent

# Use 'for' statement instead of 'while' statement
dotnet_diagnostic.rcs1239.severity = suggestion

# Operator is unnecessary
dotnet_diagnostic.rcs1240.severity = suggestion

# Implement non-generic counterpart
dotnet_diagnostic.rcs1241.severity = silent

# Do not pass non-read-only struct by read-only reference
dotnet_diagnostic.rcs1242.severity = warning

# Duplicate word in a comment
dotnet_diagnostic.rcs1243.severity = suggestion

# Simplify 'default' expression
dotnet_diagnostic.rcs1244.severity = silent

# Use element access
dotnet_diagnostic.rcs1246.severity = suggestion

# Fix documentation comment tag
dotnet_diagnostic.rcs1247.severity = suggestion

# Normalize null check
dotnet_diagnostic.rcs1248.severity = none
# Options: roslynator_null_check_style

# Unnecessary null-forgiving operator
dotnet_diagnostic.rcs1249.severity = suggestion

# Use implicit/explicit object creation
dotnet_diagnostic.rcs1250.severity = none
# Options: roslynator_object_creation_type_style, roslynator_use_var_instead_of_implicit_object_creation

# Remove unnecessary braces from record declaration
dotnet_diagnostic.rcs1251.severity = suggestion

# Normalize usage of infinite loop
dotnet_diagnostic.rcs1252.severity = none
# Options: roslynator_infinite_loop_style

# Format documentation comment summary
dotnet_diagnostic.rcs1253.severity = none
# Options: roslynator_doc_comment_summary_style

# Normalize format of enum flag value
dotnet_diagnostic.rcs1254.severity = suggestion
# Options: roslynator_enum_flag_value_style

<<<<<<< HEAD
# Remove empty syntax
dotnet_diagnostic.rcs1255.severity = suggestion
=======
# Simplify argument null check
dotnet_diagnostic.rcs1255.severity = none

# Invalid argument null check
dotnet_diagnostic.rcs1256.severity = suggestion
>>>>>>> 6eb7c3c6

# Use pattern matching
dotnet_diagnostic.rcs9001.severity = silent

# Use property SyntaxNode.SpanStart
dotnet_diagnostic.rcs9002.severity = suggestion

# Unnecessary conditional access
dotnet_diagnostic.rcs9003.severity = suggestion

# Call 'Any' instead of accessing 'Count'
dotnet_diagnostic.rcs9004.severity = suggestion

# Unnecessary null check
dotnet_diagnostic.rcs9005.severity = suggestion

# Use element access
dotnet_diagnostic.rcs9006.severity = suggestion

# Use return value
dotnet_diagnostic.rcs9007.severity = warning

# Call 'Last' instead of using []
dotnet_diagnostic.rcs9008.severity = suggestion

# Unknown language name
dotnet_diagnostic.rcs9009.severity = warning

# Specify ExportCodeRefactoringProviderAttribute.Name
dotnet_diagnostic.rcs9010.severity = silent

# Specify ExportCodeFixProviderAttribute.Name
dotnet_diagnostic.rcs9011.severity = silent


# Refactorings

roslynator_refactoring.add_all_properties_to_initializer.enabled = true
roslynator_refactoring.add_argument_name.enabled = true
roslynator_refactoring.add_braces.enabled = true
roslynator_refactoring.add_braces_to_if_else.enabled = true
roslynator_refactoring.add_braces_to_switch_section.enabled = true
roslynator_refactoring.add_braces_to_switch_sections.enabled = true
roslynator_refactoring.add_default_value_to_parameter.enabled = true
roslynator_refactoring.add_empty_line_between_declarations.enabled = true
roslynator_refactoring.add_exception_element_to_documentation_comment.enabled = true
roslynator_refactoring.add_generic_parameter_to_declaration.enabled = true
roslynator_refactoring.add_member_to_interface.enabled = true
roslynator_refactoring.add_missing_cases_to_switch.enabled = true
roslynator_refactoring.add_parameter_to_interface_member.enabled = true
roslynator_refactoring.add_tag_to_documentation_comment.enabled = true
roslynator_refactoring.add_using_directive.enabled = true
roslynator_refactoring.add_using_static_directive.enabled = true
roslynator_refactoring.call_extension_method_as_instance_method.enabled = true
roslynator_refactoring.call_indexof_instead_of_contains.enabled = true
roslynator_refactoring.comment_out_member_declaration.enabled = true
roslynator_refactoring.comment_out_statement.enabled = true
roslynator_refactoring.convert_auto_property_to_full_property.enabled = true
roslynator_refactoring.convert_auto_property_to_full_property_without_backing_field.enabled = true
roslynator_refactoring.convert_block_body_to_expression_body.enabled = true
roslynator_refactoring.convert_comment_to_documentation_comment.enabled = true
roslynator_refactoring.convert_conditional_expression_to_if_else.enabled = true
roslynator_refactoring.convert_do_to_while.enabled = true
roslynator_refactoring.convert_expression_body_to_block_body.enabled = true
roslynator_refactoring.convert_for_to_foreach.enabled = true
roslynator_refactoring.convert_for_to_while.enabled = true
roslynator_refactoring.convert_foreach_to_for.enabled = true
roslynator_refactoring.convert_foreach_to_for_and_reverse_loop.enabled = false
roslynator_refactoring.convert_hasflag_call_to_bitwise_operation.enabled = true
roslynator_refactoring.convert_hexadecimal_literal_to_decimal_literal.enabled = true
roslynator_refactoring.convert_if_to_conditional_expression.enabled = true
roslynator_refactoring.convert_if_to_switch.enabled = true
roslynator_refactoring.convert_interpolated_string_to_concatenation.enabled = true
roslynator_refactoring.convert_interpolated_string_to_string_format.enabled = true
roslynator_refactoring.convert_interpolated_string_to_string_literal.enabled = true
roslynator_refactoring.convert_lambda_block_body_to_expression_body.enabled = true
roslynator_refactoring.convert_lambda_expression_body_to_block_body.enabled = true
roslynator_refactoring.convert_method_group_to_lambda.enabled = true
roslynator_refactoring.convert_regular_string_literal_to_verbatim_string_literal.enabled = true
roslynator_refactoring.convert_return_statement_to_if.enabled = true
roslynator_refactoring.convert_statements_to_if_else.enabled = true
roslynator_refactoring.convert_string_format_to_interpolated_string.enabled = true
roslynator_refactoring.convert_switch_expression_to_switch_statement.enabled = true
roslynator_refactoring.convert_switch_to_if.enabled = true
roslynator_refactoring.convert_verbatim_string_literal_to_regular_string_literal.enabled = true
roslynator_refactoring.convert_verbatim_string_literal_to_regular_string_literals.enabled = true
roslynator_refactoring.convert_while_to_do.enabled = true
roslynator_refactoring.convert_while_to_for.enabled = true
roslynator_refactoring.copy_argument.enabled = true
roslynator_refactoring.copy_documentation_comment_from_base_member.enabled = true
roslynator_refactoring.copy_member_declaration.enabled = true
roslynator_refactoring.copy_parameter.enabled = true
roslynator_refactoring.copy_statement.enabled = true
roslynator_refactoring.copy_switch_section.enabled = true
roslynator_refactoring.deconstruct_foreach_variable.enabled = true
roslynator_refactoring.expand_coalesce_expression.enabled = true
roslynator_refactoring.expand_compound_assignment.enabled = true
roslynator_refactoring.expand_event_declaration.enabled = true
roslynator_refactoring.expand_initializer.enabled = false
roslynator_refactoring.expand_positional_constructor.enabled = true
roslynator_refactoring.extract_event_handler_method.enabled = true
roslynator_refactoring.extract_expression_from_condition.enabled = true
roslynator_refactoring.extract_type_declaration_to_new_file.enabled = true
roslynator_refactoring.generate_base_constructors.enabled = true
roslynator_refactoring.generate_combined_enum_member.enabled = true
roslynator_refactoring.generate_enum_member.enabled = true
roslynator_refactoring.generate_enum_values.enabled = true
roslynator_refactoring.generate_event_invoking_method.enabled = true
roslynator_refactoring.generate_property_for_debuggerdisplay_attribute.enabled = true
roslynator_refactoring.change_accessibility.enabled = true
roslynator_refactoring.change_method_return_type_to_void.enabled = true
roslynator_refactoring.change_type_according_to_expression.enabled = true
roslynator_refactoring.check_expression_for_null.enabled = true
roslynator_refactoring.check_parameter_for_null.enabled = true
roslynator_refactoring.implement_custom_enumerator.enabled = true
roslynator_refactoring.implement_iequatable.enabled = true
roslynator_refactoring.initialize_field_from_constructor.enabled = true
roslynator_refactoring.initialize_local_variable_with_default_value.enabled = true
roslynator_refactoring.inline_alias_expression.enabled = true
roslynator_refactoring.inline_constant.enabled = true
roslynator_refactoring.inline_constant_value.enabled = true
roslynator_refactoring.inline_method.enabled = true
roslynator_refactoring.inline_property.enabled = true
roslynator_refactoring.inline_using_static.enabled = true
roslynator_refactoring.insert_string_interpolation.enabled = true
roslynator_refactoring.introduce_and_initialize_field.enabled = true
roslynator_refactoring.introduce_and_initialize_property.enabled = true
roslynator_refactoring.introduce_constructor.enabled = false
roslynator_refactoring.introduce_field_to_lock_on.enabled = true
roslynator_refactoring.introduce_local_variable.enabled = true
roslynator_refactoring.invert_binary_expression.enabled = true
roslynator_refactoring.invert_boolean_literal.enabled = true
roslynator_refactoring.invert_conditional_expression.enabled = true
roslynator_refactoring.invert_if.enabled = true
roslynator_refactoring.invert_if_else.enabled = true
roslynator_refactoring.invert_is_expression.enabled = true
roslynator_refactoring.invert_linq_method_call.enabled = true
roslynator_refactoring.invert_operator.enabled = true
roslynator_refactoring.invert_prefix_or_postfix_unary_expression.enabled = true
roslynator_refactoring.join_string_expressions.enabled = true
roslynator_refactoring.make_member_abstract.enabled = true
roslynator_refactoring.make_member_virtual.enabled = true
roslynator_refactoring.merge_attributes.enabled = true
roslynator_refactoring.merge_if_statements.enabled = true
roslynator_refactoring.merge_if_with_parent_if.enabled = true
roslynator_refactoring.merge_local_declarations.enabled = true
roslynator_refactoring.merge_switch_sections.enabled = true
roslynator_refactoring.move_unsafe_context_to_containing_declaration.enabled = true
roslynator_refactoring.notify_when_property_changes.enabled = true
roslynator_refactoring.parenthesize_expression.enabled = true
roslynator_refactoring.promote_local_variable_to_parameter.enabled = true
roslynator_refactoring.remove_all_comments.enabled = true
roslynator_refactoring.remove_all_comments_except_documentation_comments.enabled = true
roslynator_refactoring.remove_all_documentation_comments.enabled = false
roslynator_refactoring.remove_all_member_declarations.enabled = true
roslynator_refactoring.remove_all_preprocessor_directives.enabled = true
roslynator_refactoring.remove_all_region_directives.enabled = true
roslynator_refactoring.remove_all_statements.enabled = true
roslynator_refactoring.remove_all_switch_sections.enabled = true
roslynator_refactoring.remove_argument_name.enabled = true
roslynator_refactoring.remove_async_await.enabled = true
roslynator_refactoring.remove_braces.enabled = true
roslynator_refactoring.remove_braces_from_if_else.enabled = true
roslynator_refactoring.remove_braces_from_switch_section.enabled = true
roslynator_refactoring.remove_braces_from_switch_sections.enabled = true
roslynator_refactoring.remove_comment.enabled = true
roslynator_refactoring.remove_condition_from_last_else.enabled = true
roslynator_refactoring.remove_containing_statement.enabled = true
roslynator_refactoring.remove_empty_lines.enabled = true
roslynator_refactoring.remove_enum_member_value.enabled = true
roslynator_refactoring.remove_instantiation_of_local_variable.enabled = true
roslynator_refactoring.remove_interpolation.enabled = true
roslynator_refactoring.remove_member_declaration.enabled = true
roslynator_refactoring.remove_member_declarations_above_or_below.enabled = true
roslynator_refactoring.remove_parentheses.enabled = true
roslynator_refactoring.remove_preprocessor_directive.enabled = true
roslynator_refactoring.remove_property_initializer.enabled = true
roslynator_refactoring.remove_region.enabled = true
roslynator_refactoring.remove_statement.enabled = true
roslynator_refactoring.remove_unnecessary_assignment.enabled = true
roslynator_refactoring.rename_identifier_according_to_type_name.enabled = true
roslynator_refactoring.rename_method_according_to_type_name.enabled = true
roslynator_refactoring.rename_parameter_according_to_type_name.enabled = true
roslynator_refactoring.rename_property_according_to_type_name.enabled = true
roslynator_refactoring.replace_as_expression_with_explicit_cast.enabled = true
roslynator_refactoring.replace_conditional_expression_with_true_or_false_branch.enabled = true
roslynator_refactoring.replace_equality_operator_with_string_equals.enabled = true
roslynator_refactoring.replace_equality_operator_with_string_isnullorempty.enabled = true
roslynator_refactoring.replace_equality_operator_with_string_isnullorwhitespace.enabled = true
roslynator_refactoring.replace_explicit_cast_with_as_expression.enabled = true
roslynator_refactoring.replace_interpolated_string_with_interpolation_expression.enabled = true
roslynator_refactoring.replace_method_with_property.enabled = false
roslynator_refactoring.replace_null_literal_with_default_expression.enabled = true
roslynator_refactoring.replace_prefix_operator_with_postfix_operator.enabled = true
roslynator_refactoring.replace_property_with_method.enabled = true
roslynator_refactoring.reverse_for_statement.enabled = true
roslynator_refactoring.simplify_if.enabled = true
roslynator_refactoring.sort_case_labels.enabled = true
roslynator_refactoring.sort_member_declarations.enabled = true
roslynator_refactoring.split_attributes.enabled = true
roslynator_refactoring.split_if.enabled = true
roslynator_refactoring.split_if_else.enabled = true
roslynator_refactoring.split_local_declaration_and_assignment.enabled = true
roslynator_refactoring.split_switch_labels.enabled = true
roslynator_refactoring.split_variable_declaration.enabled = true
roslynator_refactoring.swap_binary_operands.enabled = true
roslynator_refactoring.swap_member_declarations.enabled = true
roslynator_refactoring.sync_property_name_and_backing_field_name.enabled = true
roslynator_refactoring.uncomment_multiline_comment.enabled = true
roslynator_refactoring.uncomment_singleline_comment.enabled = true
roslynator_refactoring.use_coalesce_expression_instead_of_if.enabled = true
roslynator_refactoring.use_constant_instead_of_readonly_field.enabled = true
roslynator_refactoring.use_element_access_instead_of_linq_method.enabled = true
roslynator_refactoring.use_enumerator_explicitly.enabled = true
roslynator_refactoring.use_explicit_type.enabled = true
roslynator_refactoring.use_implicit_type.enabled = true
roslynator_refactoring.use_index_initializer.enabled = true
roslynator_refactoring.use_lambda_instead_of_anonymous_method.enabled = true
roslynator_refactoring.use_list_instead_of_yield.enabled = true
roslynator_refactoring.use_object_initializer.enabled = true
roslynator_refactoring.use_readonly_field_instead_of_constant.enabled = true
roslynator_refactoring.use_string_empty_instead_of_empty_string_literal.enabled = false
roslynator_refactoring.use_stringbuilder_instead_of_concatenation.enabled = true
roslynator_refactoring.wrap_arguments.enabled = true
roslynator_refactoring.wrap_binary_expression.enabled = true
roslynator_refactoring.wrap_call_chain.enabled = true
roslynator_refactoring.wrap_conditional_expression.enabled = true
roslynator_refactoring.wrap_constraint_clauses.enabled = true
roslynator_refactoring.wrap_initializer_expressions.enabled = true
roslynator_refactoring.wrap_lines_in_preprocessor_directive.enabled = true
roslynator_refactoring.wrap_lines_in_region.enabled = true
roslynator_refactoring.wrap_lines_in_try_catch.enabled = true
roslynator_refactoring.wrap_parameters.enabled = true
roslynator_refactoring.wrap_statements_in_condition.enabled = true
roslynator_refactoring.wrap_statements_in_using_statement.enabled = true

# Compiler diagnostic fixes

roslynator_compiler_diagnostic_fix.cs0019.enabled = true
roslynator_compiler_diagnostic_fix.cs0021.enabled = true
roslynator_compiler_diagnostic_fix.cs0023.enabled = true
roslynator_compiler_diagnostic_fix.cs0029.enabled = true
roslynator_compiler_diagnostic_fix.cs0030.enabled = true
roslynator_compiler_diagnostic_fix.cs0037.enabled = true
roslynator_compiler_diagnostic_fix.cs0069.enabled = true
roslynator_compiler_diagnostic_fix.cs0077.enabled = true
roslynator_compiler_diagnostic_fix.cs0080.enabled = true
roslynator_compiler_diagnostic_fix.cs0101.enabled = true
roslynator_compiler_diagnostic_fix.cs0102.enabled = true
roslynator_compiler_diagnostic_fix.cs0103.enabled = true
roslynator_compiler_diagnostic_fix.cs0106.enabled = true
roslynator_compiler_diagnostic_fix.cs0107.enabled = true
roslynator_compiler_diagnostic_fix.cs0108.enabled = true
roslynator_compiler_diagnostic_fix.cs0109.enabled = true
roslynator_compiler_diagnostic_fix.cs0112.enabled = true
roslynator_compiler_diagnostic_fix.cs0114.enabled = true
roslynator_compiler_diagnostic_fix.cs0115.enabled = true
roslynator_compiler_diagnostic_fix.cs0119.enabled = true
roslynator_compiler_diagnostic_fix.cs0120.enabled = true
roslynator_compiler_diagnostic_fix.cs0123.enabled = true
roslynator_compiler_diagnostic_fix.cs0126.enabled = true
roslynator_compiler_diagnostic_fix.cs0127.enabled = true
roslynator_compiler_diagnostic_fix.cs0128.enabled = true
roslynator_compiler_diagnostic_fix.cs0131.enabled = true
roslynator_compiler_diagnostic_fix.cs0132.enabled = true
roslynator_compiler_diagnostic_fix.cs0133.enabled = true
roslynator_compiler_diagnostic_fix.cs0136.enabled = true
roslynator_compiler_diagnostic_fix.cs0139.enabled = true
roslynator_compiler_diagnostic_fix.cs0152.enabled = true
roslynator_compiler_diagnostic_fix.cs0161.enabled = true
roslynator_compiler_diagnostic_fix.cs0162.enabled = true
roslynator_compiler_diagnostic_fix.cs0163.enabled = true
roslynator_compiler_diagnostic_fix.cs0164.enabled = true
roslynator_compiler_diagnostic_fix.cs0165.enabled = true
roslynator_compiler_diagnostic_fix.cs0168.enabled = true
roslynator_compiler_diagnostic_fix.cs0173.enabled = true
roslynator_compiler_diagnostic_fix.cs0177.enabled = true
roslynator_compiler_diagnostic_fix.cs0191.enabled = true
roslynator_compiler_diagnostic_fix.cs0192.enabled = true
roslynator_compiler_diagnostic_fix.cs0201.enabled = true
roslynator_compiler_diagnostic_fix.cs0214.enabled = true
roslynator_compiler_diagnostic_fix.cs0216.enabled = true
roslynator_compiler_diagnostic_fix.cs0219.enabled = true
roslynator_compiler_diagnostic_fix.cs0221.enabled = true
roslynator_compiler_diagnostic_fix.cs0225.enabled = true
roslynator_compiler_diagnostic_fix.cs0238.enabled = true
roslynator_compiler_diagnostic_fix.cs0246.enabled = true
roslynator_compiler_diagnostic_fix.cs0260.enabled = true
roslynator_compiler_diagnostic_fix.cs0262.enabled = true
roslynator_compiler_diagnostic_fix.cs0266.enabled = true
roslynator_compiler_diagnostic_fix.cs0267.enabled = true
roslynator_compiler_diagnostic_fix.cs0272.enabled = true
roslynator_compiler_diagnostic_fix.cs0275.enabled = true
roslynator_compiler_diagnostic_fix.cs0305.enabled = true
roslynator_compiler_diagnostic_fix.cs0401.enabled = true
roslynator_compiler_diagnostic_fix.cs0403.enabled = true
roslynator_compiler_diagnostic_fix.cs0405.enabled = true
roslynator_compiler_diagnostic_fix.cs0407.enabled = true
roslynator_compiler_diagnostic_fix.cs0409.enabled = true
roslynator_compiler_diagnostic_fix.cs0428.enabled = true
roslynator_compiler_diagnostic_fix.cs0441.enabled = true
roslynator_compiler_diagnostic_fix.cs0442.enabled = true
roslynator_compiler_diagnostic_fix.cs0449.enabled = true
roslynator_compiler_diagnostic_fix.cs0450.enabled = true
roslynator_compiler_diagnostic_fix.cs0451.enabled = true
roslynator_compiler_diagnostic_fix.cs0472.enabled = true
roslynator_compiler_diagnostic_fix.cs0500.enabled = true
roslynator_compiler_diagnostic_fix.cs0501.enabled = true
roslynator_compiler_diagnostic_fix.cs0507.enabled = true
roslynator_compiler_diagnostic_fix.cs0508.enabled = true
roslynator_compiler_diagnostic_fix.cs0513.enabled = true
roslynator_compiler_diagnostic_fix.cs0515.enabled = true
roslynator_compiler_diagnostic_fix.cs0524.enabled = true
roslynator_compiler_diagnostic_fix.cs0525.enabled = true
roslynator_compiler_diagnostic_fix.cs0527.enabled = true
roslynator_compiler_diagnostic_fix.cs0531.enabled = true
roslynator_compiler_diagnostic_fix.cs0539.enabled = true
roslynator_compiler_diagnostic_fix.cs0541.enabled = true
roslynator_compiler_diagnostic_fix.cs0549.enabled = true
roslynator_compiler_diagnostic_fix.cs0558.enabled = true
roslynator_compiler_diagnostic_fix.cs0567.enabled = true
roslynator_compiler_diagnostic_fix.cs0568.enabled = true
roslynator_compiler_diagnostic_fix.cs0573.enabled = true
roslynator_compiler_diagnostic_fix.cs0574.enabled = true
roslynator_compiler_diagnostic_fix.cs0575.enabled = true
roslynator_compiler_diagnostic_fix.cs0579.enabled = true
roslynator_compiler_diagnostic_fix.cs0592.enabled = true
roslynator_compiler_diagnostic_fix.cs0621.enabled = true
roslynator_compiler_diagnostic_fix.cs0628.enabled = true
roslynator_compiler_diagnostic_fix.cs0659.enabled = true
roslynator_compiler_diagnostic_fix.cs0660.enabled = true
roslynator_compiler_diagnostic_fix.cs0661.enabled = true
roslynator_compiler_diagnostic_fix.cs0678.enabled = true
roslynator_compiler_diagnostic_fix.cs0693.enabled = true
roslynator_compiler_diagnostic_fix.cs0708.enabled = true
roslynator_compiler_diagnostic_fix.cs0710.enabled = true
roslynator_compiler_diagnostic_fix.cs0713.enabled = true
roslynator_compiler_diagnostic_fix.cs0714.enabled = true
roslynator_compiler_diagnostic_fix.cs0718.enabled = true
roslynator_compiler_diagnostic_fix.cs0750.enabled = true
roslynator_compiler_diagnostic_fix.cs0751.enabled = true
roslynator_compiler_diagnostic_fix.cs0753.enabled = true
roslynator_compiler_diagnostic_fix.cs0756.enabled = true
roslynator_compiler_diagnostic_fix.cs0759.enabled = true
roslynator_compiler_diagnostic_fix.cs0766.enabled = true
roslynator_compiler_diagnostic_fix.cs0815.enabled = true
roslynator_compiler_diagnostic_fix.cs0819.enabled = true
roslynator_compiler_diagnostic_fix.cs0822.enabled = true
roslynator_compiler_diagnostic_fix.cs1002.enabled = true
roslynator_compiler_diagnostic_fix.cs1003.enabled = true
roslynator_compiler_diagnostic_fix.cs1004.enabled = true
roslynator_compiler_diagnostic_fix.cs1012.enabled = true
roslynator_compiler_diagnostic_fix.cs1023.enabled = true
roslynator_compiler_diagnostic_fix.cs1031.enabled = true
roslynator_compiler_diagnostic_fix.cs1057.enabled = true
roslynator_compiler_diagnostic_fix.cs1061.enabled = true
roslynator_compiler_diagnostic_fix.cs1100.enabled = true
roslynator_compiler_diagnostic_fix.cs1105.enabled = true
roslynator_compiler_diagnostic_fix.cs1106.enabled = true
roslynator_compiler_diagnostic_fix.cs1503.enabled = true
roslynator_compiler_diagnostic_fix.cs1522.enabled = true
roslynator_compiler_diagnostic_fix.cs1526.enabled = true
roslynator_compiler_diagnostic_fix.cs1527.enabled = true
roslynator_compiler_diagnostic_fix.cs1591.enabled = true
roslynator_compiler_diagnostic_fix.cs1597.enabled = true
roslynator_compiler_diagnostic_fix.cs1609.enabled = true
roslynator_compiler_diagnostic_fix.cs1615.enabled = true
roslynator_compiler_diagnostic_fix.cs1620.enabled = true
roslynator_compiler_diagnostic_fix.cs1621.enabled = true
roslynator_compiler_diagnostic_fix.cs1622.enabled = true
roslynator_compiler_diagnostic_fix.cs1623.enabled = true
roslynator_compiler_diagnostic_fix.cs1624.enabled = true
roslynator_compiler_diagnostic_fix.cs1643.enabled = true
roslynator_compiler_diagnostic_fix.cs1674.enabled = true
roslynator_compiler_diagnostic_fix.cs1689.enabled = true
roslynator_compiler_diagnostic_fix.cs1715.enabled = true
roslynator_compiler_diagnostic_fix.cs1717.enabled = true
roslynator_compiler_diagnostic_fix.cs1722.enabled = true
roslynator_compiler_diagnostic_fix.cs1737.enabled = true
roslynator_compiler_diagnostic_fix.cs1741.enabled = true
roslynator_compiler_diagnostic_fix.cs1743.enabled = true
roslynator_compiler_diagnostic_fix.cs1750.enabled = true
roslynator_compiler_diagnostic_fix.cs1751.enabled = true
roslynator_compiler_diagnostic_fix.cs1955.enabled = true
roslynator_compiler_diagnostic_fix.cs1983.enabled = true
roslynator_compiler_diagnostic_fix.cs1988.enabled = true
roslynator_compiler_diagnostic_fix.cs1994.enabled = true
roslynator_compiler_diagnostic_fix.cs1997.enabled = true
roslynator_compiler_diagnostic_fix.cs3000.enabled = true
roslynator_compiler_diagnostic_fix.cs3001.enabled = true
roslynator_compiler_diagnostic_fix.cs3002.enabled = true
roslynator_compiler_diagnostic_fix.cs3003.enabled = true
roslynator_compiler_diagnostic_fix.cs3005.enabled = true
roslynator_compiler_diagnostic_fix.cs3006.enabled = true
roslynator_compiler_diagnostic_fix.cs3007.enabled = true
roslynator_compiler_diagnostic_fix.cs3008.enabled = true
roslynator_compiler_diagnostic_fix.cs3009.enabled = true
roslynator_compiler_diagnostic_fix.cs3016.enabled = true
roslynator_compiler_diagnostic_fix.cs3024.enabled = true
roslynator_compiler_diagnostic_fix.cs3027.enabled = true
roslynator_compiler_diagnostic_fix.cs7036.enabled = true
roslynator_compiler_diagnostic_fix.cs8050.enabled = true
roslynator_compiler_diagnostic_fix.cs8070.enabled = true
roslynator_compiler_diagnostic_fix.cs8112.enabled = true
roslynator_compiler_diagnostic_fix.cs8139.enabled = true
roslynator_compiler_diagnostic_fix.cs8340.enabled = true
roslynator_compiler_diagnostic_fix.cs8403.enabled = true
roslynator_compiler_diagnostic_fix.cs8602.enabled = true
roslynator_compiler_diagnostic_fix.cs8604.enabled = true
roslynator_compiler_diagnostic_fix.cs8618.enabled = true
roslynator_compiler_diagnostic_fix.cs8625.enabled = true
roslynator_compiler_diagnostic_fix.cs8632.enabled = true
```<|MERGE_RESOLUTION|>--- conflicted
+++ resolved
@@ -919,16 +919,14 @@
 dotnet_diagnostic.rcs1254.severity = suggestion
 # Options: roslynator_enum_flag_value_style
 
-<<<<<<< HEAD
+# Simplify argument null check
+dotnet_diagnostic.rcs1255.severity = none
+
 # Remove empty syntax
 dotnet_diagnostic.rcs1255.severity = suggestion
-=======
-# Simplify argument null check
-dotnet_diagnostic.rcs1255.severity = none
 
 # Invalid argument null check
 dotnet_diagnostic.rcs1256.severity = suggestion
->>>>>>> 6eb7c3c6
 
 # Use pattern matching
 dotnet_diagnostic.rcs9001.severity = silent
