﻿// Copyright (c) Josef Pihrt and Contributors. Licensed under the Apache License, Version 2.0. See License.txt in the project root for license information.

using System;
using System.Collections.Immutable;
using Microsoft.CodeAnalysis;
using Microsoft.CodeAnalysis.CSharp;
using Microsoft.CodeAnalysis.CSharp.Syntax;
using Microsoft.CodeAnalysis.Diagnostics;
using Microsoft.CodeAnalysis.Text;
using Roslynator.CSharp;
using Roslynator.CSharp.Analysis.UseMethodChaining;
using Roslynator.CSharp.Syntax;

namespace Roslynator.CSharp.Analysis
{
    [DiagnosticAnalyzer(LanguageNames.CSharp)]
    public sealed class InvocationExpressionAnalyzer : BaseDiagnosticAnalyzer
    {
        private static ImmutableArray<DiagnosticDescriptor> _supportedDiagnostics;

        public override ImmutableArray<DiagnosticDescriptor> SupportedDiagnostics
        {
            get
            {
<<<<<<< HEAD
                return ImmutableArray.Create(
                    DiagnosticDescriptors.OptimizeLinqMethodCall,
                    DiagnosticDescriptors.UseCountOrLengthPropertyInsteadOfAnyMethod,
                    DiagnosticDescriptors.UseBitwiseOperationInsteadOfCallingHasFlag,
                    DiagnosticDescriptors.RemoveRedundantToStringCall,
                    DiagnosticDescriptors.RemoveRedundantStringToCharArrayCall,
                    DiagnosticDescriptors.CombineEnumerableWhereMethodChain,
                    DiagnosticDescriptors.CombineEnumerableWhereMethodChainFadeOut,
                    DiagnosticDescriptors.UseRegexInstanceInsteadOfStaticMethod,
                    DiagnosticDescriptors.OptimizeStringBuilderAppendCall,
                    DiagnosticDescriptors.AvoidBoxingOfValueType,
                    DiagnosticDescriptors.CallThenByInsteadOfOrderBy,
                    DiagnosticDescriptors.UseMethodChaining,
                    DiagnosticDescriptors.AvoidNullReferenceException,
                    DiagnosticDescriptors.UseStringComparison,
                    DiagnosticDescriptors.UseNameOfOperator,
                    DiagnosticDescriptors.RemoveRedundantCast,
                    DiagnosticDescriptors.SimplifyLogicalNegation,
                    DiagnosticDescriptors.UseCoalesceExpression,
                    DiagnosticDescriptors.OptimizeMethodCall,
                    DiagnosticDescriptors.UseForEachInsteadOfForEachMethod);
=======
                if (_supportedDiagnostics.IsDefault)
                {
                    Immutable.InterlockedInitialize(
                        ref _supportedDiagnostics,
                        DiagnosticRules.OptimizeLinqMethodCall,
                        DiagnosticRules.UseElementAccess,
                        DiagnosticRules.UseCountOrLengthPropertyInsteadOfAnyMethod,
                        DiagnosticRules.RemoveRedundantToStringCall,
                        DiagnosticRules.RemoveRedundantStringToCharArrayCall,
                        DiagnosticRules.CombineEnumerableWhereMethodChain,
                        DiagnosticRules.CombineEnumerableWhereMethodChainFadeOut,
                        DiagnosticRules.UseRegexInstanceInsteadOfStaticMethod,
                        DiagnosticRules.OptimizeStringBuilderAppendCall,
                        DiagnosticRules.AvoidBoxingOfValueType,
                        DiagnosticRules.CallThenByInsteadOfOrderBy,
                        DiagnosticRules.UseMethodChaining,
                        DiagnosticRules.AvoidNullReferenceException,
                        DiagnosticRules.UseStringComparison,
                        DiagnosticRules.UseNameOfOperator,
                        DiagnosticRules.RemoveRedundantCast,
                        DiagnosticRules.SimplifyLogicalNegation,
                        DiagnosticRules.UseCoalesceExpression,
                        DiagnosticRules.OptimizeMethodCall);
                }

                return _supportedDiagnostics;
>>>>>>> 2a2e0531
            }
        }

        public override void Initialize(AnalysisContext context)
        {
            base.Initialize(context);

            context.RegisterSyntaxNodeAction(f => AnalyzeInvocationExpression(f), SyntaxKind.InvocationExpression);
        }

        private static void AnalyzeInvocationExpression(SyntaxNodeAnalysisContext context)
        {
            var invocation = (InvocationExpressionSyntax)context.Node;

            if (invocation.ContainsDiagnostics)
                return;

            SimpleMemberInvocationExpressionInfo invocationInfo = SyntaxInfo.SimpleMemberInvocationExpressionInfo(invocation);

            if (!invocationInfo.Success)
                return;

            string methodName = invocationInfo.NameText;

            int argumentCount = invocationInfo.Arguments.Count;

            switch (argumentCount)
            {
                case 0:
                    {
                        switch (methodName)
                        {
                            case "Any":
                                {
                                    if (DiagnosticRules.UseCountOrLengthPropertyInsteadOfAnyMethod.IsEffective(context))
                                        UseCountOrLengthPropertyInsteadOfAnyMethodAnalysis.Analyze(context, invocationInfo);

                                    if (DiagnosticRules.OptimizeLinqMethodCall.IsEffective(context))
                                    {
                                        OptimizeLinqMethodCallAnalysis.AnalyzeWhere(context, invocationInfo);
                                        OptimizeLinqMethodCallAnalysis.AnalyzeAny(context, invocationInfo);
                                    }

                                    break;
                                }
                            case "Cast":
                                {
                                    if (DiagnosticRules.OptimizeLinqMethodCall.IsEffective(context))
                                        OptimizeLinqMethodCallAnalysis.AnalyzeWhereAndCast(context, invocationInfo);

                                    if (DiagnosticRules.RemoveRedundantCast.IsEffective(context))
                                        RemoveRedundantCastAnalyzer.Analyze(context, invocationInfo);

                                    break;
                                }
                            case "Count":
                                {
                                    if (DiagnosticRules.OptimizeLinqMethodCall.IsEffective(context)
                                        && !OptimizeLinqMethodCallAnalysis.AnalyzeSelectManyAndCount(context, invocationInfo))
                                    {
                                        OptimizeLinqMethodCallAnalysis.AnalyzeCount(context, invocationInfo);
                                        OptimizeLinqMethodCallAnalysis.AnalyzeWhere(context, invocationInfo);
                                    }

                                    break;
                                }
                            case "First":
                                {
                                    if (DiagnosticRules.OptimizeLinqMethodCall.IsEffective(context))
                                    {
                                        if (!invocationInfo.Expression.IsKind(SyntaxKind.ElementAccessExpression, SyntaxKind.InvocationExpression)
                                            && UseElementAccessAnalysis.IsFixableFirst(invocationInfo, context.SemanticModel, context.CancellationToken))
                                        {
                                            DiagnosticHelpers.ReportDiagnostic(
                                                context,
                                                DiagnosticRules.UseElementAccess,
                                                Location.Create(invocation.SyntaxTree, TextSpan.FromBounds(invocationInfo.Name.SpanStart, invocationInfo.ArgumentList.Span.End)));
                                        }

                                        OptimizeLinqMethodCallAnalysis.AnalyzeWhere(context, invocationInfo);
                                        OptimizeLinqMethodCallAnalysis.AnalyzeFirst(context, invocationInfo);
                                    }

                                    break;
                                }
                            case "Max":
                            case "Min":
                                {
                                    if (DiagnosticRules.OptimizeLinqMethodCall.IsEffective(context))
                                        OptimizeLinqMethodCallAnalysis.AnalyzeSelectAndMinOrMax(context, invocationInfo);

                                    break;
                                }
                            case "Reverse":
                                {
                                    if (DiagnosticRules.OptimizeLinqMethodCall.IsEffective(context))
                                        OptimizeLinqMethodCallAnalysis.AnalyzeOrderByAndReverse(context, invocationInfo);

                                    break;
                                }
                            case "ToString":
                                {
                                    if (DiagnosticRules.RemoveRedundantToStringCall.IsEffective(context))
                                        RemoveRedundantToStringCallAnalysis.Analyze(context, invocationInfo);

                                    if (DiagnosticRules.UseNameOfOperator.IsEffective(context)
                                        && ((CSharpCompilation)context.Compilation).LanguageVersion >= LanguageVersion.CSharp6)
                                    {
                                        UseNameOfOperatorAnalyzer.Analyze(context, invocationInfo);
                                    }

                                    break;
                                }
                            case "ToList":
                                {
                                    if (DiagnosticRules.OptimizeLinqMethodCall.IsEffective(context))
                                        OptimizeLinqMethodCallAnalysis.AnalyzeSelectAndToList(context, invocationInfo);

                                    break;
                                }
                            case "ToLower":
                            case "ToLowerInvariant":
                            case "ToUpper":
                            case "ToUpperInvariant":
                                {
                                    if (DiagnosticRules.UseStringComparison.IsEffective(context))
                                        UseStringComparisonAnalysis.Analyze(context, invocationInfo);

                                    break;
                                }
                            case "FirstOrDefault":
                                {
                                    if (DiagnosticRules.OptimizeLinqMethodCall.IsEffective(context))
                                    {
                                        OptimizeLinqMethodCallAnalysis.AnalyzeWhere(context, invocationInfo);
                                        OptimizeLinqMethodCallAnalysis.AnalyzeFirstOrDefault(context, invocationInfo);
                                    }

                                    break;
                                }
                            case "Last":
                            case "LastOrDefault":
                            case "LongCount":
                            case "Single":
                            case "SingleOrDefault":
                                {
                                    if (DiagnosticRules.OptimizeLinqMethodCall.IsEffective(context))
                                        OptimizeLinqMethodCallAnalysis.AnalyzeWhere(context, invocationInfo);

                                    break;
                                }
                            case "OfType":
                                {
                                    if (DiagnosticRules.OptimizeLinqMethodCall.IsEffective(context)
                                        && !invocation.SpanContainsDirectives())
                                    {
                                        OptimizeLinqMethodCallAnalysis.AnalyzeOfType(context, invocationInfo);
                                    }

                                    break;
                                }
                            case "ToCharArray":
                                {
                                    if (DiagnosticRules.RemoveRedundantStringToCharArrayCall.IsEffective(context))
                                        RemoveRedundantStringToCharArrayCallAnalysis.Analyze(context, invocationInfo);

                                    break;
                                }
                        }

                        break;
                    }
                case 1:
                    {
                        switch (methodName)
                        {
                            case "All":
                            case "Any":
                                {
                                    if (DiagnosticRules.SimplifyLogicalNegation.IsEffective(context))
                                        SimplifyLogicalNegationAnalyzer.Analyze(context, invocationInfo);

                                    if (DiagnosticRules.OptimizeLinqMethodCall.IsEffective(context)
                                        && !invocation.SpanContainsDirectives())
                                    {
                                        OptimizeLinqMethodCallAnalysis.AnalyzeWhereAndAny(context, invocationInfo);
                                    }

                                    break;
                                }
                            case "ContainsKey":
                                {
                                    if (DiagnosticRules.OptimizeMethodCall.IsEffective(context))
                                        OptimizeMethodCallAnalysis.OptimizeDictionaryContainsKey(context, invocationInfo);

                                    break;
                                }
                            case "ElementAt":
                                {
                                    if (DiagnosticRules.OptimizeLinqMethodCall.IsEffective(context)
                                        && !invocationInfo.Expression.IsKind(SyntaxKind.ElementAccessExpression, SyntaxKind.InvocationExpression)
                                        && UseElementAccessAnalysis.IsFixableElementAt(invocationInfo, context.SemanticModel, context.CancellationToken))
                                    {
                                        DiagnosticHelpers.ReportDiagnostic(
                                            context,
                                            DiagnosticRules.UseElementAccess,
                                            Location.Create(invocation.SyntaxTree, TextSpan.FromBounds(invocationInfo.Name.SpanStart, invocationInfo.ArgumentList.Span.End)));
                                    }

                                    break;
                                }
                            case "FirstOrDefault":
                                {
                                    if (DiagnosticRules.OptimizeLinqMethodCall.IsEffective(context))
                                        OptimizeLinqMethodCallAnalysis.AnalyzeFirstOrDefault(context, invocationInfo);

                                    break;
                                }
                            case "ForEach":
                                {
                                    if (!context.IsAnalyzerSuppressed(DiagnosticDescriptors.UseForEachInsteadOfForEachMethod))
                                        UseForEachInsteadOfForEachMethodAnalysis.AnalyzeList(context, invocationInfo);

                                    break;
                                }
                            case "GetValueOrDefault":
                                {
                                    if (DiagnosticRules.UseCoalesceExpression.IsEffective(context)
                                        && invocationInfo.Name.IsKind(SyntaxKind.IdentifierName)
                                        && !invocation.IsParentKind(SyntaxKind.InvocationExpression, SyntaxKind.SimpleMemberAccessExpression, SyntaxKind.ElementAccessExpression)
                                        && context.SemanticModel
                                            .GetMethodSymbol(invocationInfo.InvocationExpression, context.CancellationToken)?
                                            .ContainingType
                                            .OriginalDefinition
                                            .SpecialType == SpecialType.System_Nullable_T)
                                    {
                                        DiagnosticHelpers.ReportDiagnostic(context, DiagnosticRules.UseCoalesceExpression, invocationInfo.Name);
                                    }

                                    break;
                                }
                            case "Where":
                                {
                                    if (DiagnosticRules.CombineEnumerableWhereMethodChain.IsEffective(context))
                                        CombineEnumerableWhereMethodChainAnalysis.Analyze(context, invocationInfo);

                                    if (DiagnosticRules.OptimizeLinqMethodCall.IsEffective(context))
                                        OptimizeLinqMethodCallAnalysis.AnalyzeOrderByAndWhere(context, invocationInfo);

                                    break;
                                }
                            case "Select":
                                {
                                    if (DiagnosticRules.OptimizeLinqMethodCall.IsEffective(context))
                                        CallCastInsteadOfSelectAnalysis.Analyze(context, invocationInfo);

                                    break;
                                }
                            case "OrderBy":
                                {
                                    if (DiagnosticRules.CallThenByInsteadOfOrderBy.IsEffective(context))
                                        CallThenByInsteadOfOrderByAnalysis.Analyze(context, invocationInfo);

                                    break;
                                }
                        }

                        break;
                    }
                case 2:
                    {
                        switch (invocationInfo.NameText)
                        {
                            case "IsMatch":
                            case "Match":
                            case "Matches":
                            case "Split":
                                {
                                    if (DiagnosticRules.UseRegexInstanceInsteadOfStaticMethod.IsEffective(context)
                                        && !invocation.SpanContainsDirectives())
                                    {
                                        UseRegexInstanceInsteadOfStaticMethodAnalysis.Analyze(context, invocationInfo);
                                    }

                                    break;
                                }
                            case "Select":
                                {
                                    if (DiagnosticRules.OptimizeLinqMethodCall.IsEffective(context))
                                        CallCastInsteadOfSelectAnalysis.Analyze(context, invocationInfo);

                                    break;
                                }
                            case "OrderBy":
                                {
                                    if (DiagnosticRules.CallThenByInsteadOfOrderBy.IsEffective(context))
                                        CallThenByInsteadOfOrderByAnalysis.Analyze(context, invocationInfo);

                                    break;
                                }
                            case "ForEach":
                                {
                                    if (!context.IsAnalyzerSuppressed(DiagnosticDescriptors.UseForEachInsteadOfForEachMethod))
                                        UseForEachInsteadOfForEachMethodAnalysis.AnalyzeArray(context, invocationInfo);

                                    break;
                                }
                        }

                        break;
                    }
                case 3:
                    {
                        switch (invocationInfo.NameText)
                        {
                            case "IsMatch":
                            case "Match":
                            case "Matches":
                            case "Split":
                            case "Replace":
                                {
                                    if (DiagnosticRules.UseRegexInstanceInsteadOfStaticMethod.IsEffective(context)
                                        && !invocation.SpanContainsDirectives())
                                    {
                                        UseRegexInstanceInsteadOfStaticMethodAnalysis.Analyze(context, invocationInfo);
                                    }

                                    break;
                                }
                            case "OrderBy":
                                {
                                    if (DiagnosticRules.CallThenByInsteadOfOrderBy.IsEffective(context))
                                        CallThenByInsteadOfOrderByAnalysis.Analyze(context, invocationInfo);

                                    break;
                                }
                            case "Compare":
                                {
                                    if (DiagnosticRules.OptimizeMethodCall.IsEffective(context))
                                        OptimizeMethodCallAnalysis.OptimizeStringCompare(context, invocationInfo);

                                    break;
                                }
                        }

                        break;
                    }
                case 4:
                    {
                        switch (invocationInfo.NameText)
                        {
                            case "Replace":
                                {
                                    if (DiagnosticRules.UseRegexInstanceInsteadOfStaticMethod.IsEffective(context)
                                        && !invocation.SpanContainsDirectives())
                                    {
                                        UseRegexInstanceInsteadOfStaticMethodAnalysis.Analyze(context, invocationInfo);
                                    }

                                    break;
                                }
                        }

                        break;
                    }
            }

            switch (methodName)
            {
                case "ElementAtOrDefault":
                case "FirstOrDefault":
                case "LastOrDefault":
                case "SingleOrDefault":
                    {
                        if (DiagnosticRules.AvoidNullReferenceException.IsEffective(context))
                            AvoidNullReferenceExceptionAnalyzer.Analyze(context, invocationInfo);

                        break;
                    }
                case "Append":
                case "AppendLine":
                case "AppendFormat":
                case "Insert":
                    {
                        if (DiagnosticRules.OptimizeStringBuilderAppendCall.IsEffective(context))
                            OptimizeStringBuilderAppendCallAnalysis.Analyze(context, invocationInfo);

                        if (DiagnosticRules.AvoidBoxingOfValueType.IsEffective(context))
                            AvoidBoxingOfValueTypeAnalysis.Analyze(context, invocationInfo);

                        break;
                    }
                case "Assert":
                    {
                        if (DiagnosticRules.OptimizeMethodCall.IsEffective(context)
                            && (argumentCount >= 1 && argumentCount <= 3))
                        {
                            OptimizeMethodCallAnalysis.OptimizeDebugAssert(context, invocationInfo);
                        }

                        break;
                    }
                case "Join":
                    {
                        if (DiagnosticRules.OptimizeMethodCall.IsEffective(context)
                            && argumentCount >= 2)
                        {
                            OptimizeMethodCallAnalysis.OptimizeStringJoin(context, invocationInfo);
                        }

                        break;
                    }
                default:
                    {
                        if (methodName.Length > "OrDefault".Length
                            && methodName.EndsWith("OrDefault", StringComparison.Ordinal)
                            && DiagnosticRules.AvoidNullReferenceException.IsEffective(context))
                        {
                            AvoidNullReferenceExceptionAnalyzer.Analyze(context, invocationInfo);
                        }

                        break;
                    }
            }

            if (DiagnosticRules.UseMethodChaining.IsEffective(context)
                && UseMethodChainingAnalysis.IsFixable(invocationInfo, context.SemanticModel, context.CancellationToken))
            {
                DiagnosticHelpers.ReportDiagnostic(context, DiagnosticRules.UseMethodChaining, invocationInfo.InvocationExpression);
            }
        }
    }
}<|MERGE_RESOLUTION|>--- conflicted
+++ resolved
@@ -22,29 +22,6 @@
         {
             get
             {
-<<<<<<< HEAD
-                return ImmutableArray.Create(
-                    DiagnosticDescriptors.OptimizeLinqMethodCall,
-                    DiagnosticDescriptors.UseCountOrLengthPropertyInsteadOfAnyMethod,
-                    DiagnosticDescriptors.UseBitwiseOperationInsteadOfCallingHasFlag,
-                    DiagnosticDescriptors.RemoveRedundantToStringCall,
-                    DiagnosticDescriptors.RemoveRedundantStringToCharArrayCall,
-                    DiagnosticDescriptors.CombineEnumerableWhereMethodChain,
-                    DiagnosticDescriptors.CombineEnumerableWhereMethodChainFadeOut,
-                    DiagnosticDescriptors.UseRegexInstanceInsteadOfStaticMethod,
-                    DiagnosticDescriptors.OptimizeStringBuilderAppendCall,
-                    DiagnosticDescriptors.AvoidBoxingOfValueType,
-                    DiagnosticDescriptors.CallThenByInsteadOfOrderBy,
-                    DiagnosticDescriptors.UseMethodChaining,
-                    DiagnosticDescriptors.AvoidNullReferenceException,
-                    DiagnosticDescriptors.UseStringComparison,
-                    DiagnosticDescriptors.UseNameOfOperator,
-                    DiagnosticDescriptors.RemoveRedundantCast,
-                    DiagnosticDescriptors.SimplifyLogicalNegation,
-                    DiagnosticDescriptors.UseCoalesceExpression,
-                    DiagnosticDescriptors.OptimizeMethodCall,
-                    DiagnosticDescriptors.UseForEachInsteadOfForEachMethod);
-=======
                 if (_supportedDiagnostics.IsDefault)
                 {
                     Immutable.InterlockedInitialize(
@@ -67,11 +44,11 @@
                         DiagnosticRules.RemoveRedundantCast,
                         DiagnosticRules.SimplifyLogicalNegation,
                         DiagnosticRules.UseCoalesceExpression,
-                        DiagnosticRules.OptimizeMethodCall);
+                        DiagnosticRules.OptimizeMethodCall,
+                        DiagnosticRules.UseForEachInsteadOfForEachMethod);
                 }
 
                 return _supportedDiagnostics;
->>>>>>> 2a2e0531
             }
         }
 
@@ -292,7 +269,7 @@
                                 }
                             case "ForEach":
                                 {
-                                    if (!context.IsAnalyzerSuppressed(DiagnosticDescriptors.UseForEachInsteadOfForEachMethod))
+                                    if (DiagnosticRules.UseForEachInsteadOfForEachMethod.IsEffective(context))
                                         UseForEachInsteadOfForEachMethodAnalysis.AnalyzeList(context, invocationInfo);
 
                                     break;
@@ -374,7 +351,7 @@
                                 }
                             case "ForEach":
                                 {
-                                    if (!context.IsAnalyzerSuppressed(DiagnosticDescriptors.UseForEachInsteadOfForEachMethod))
+                                    if (DiagnosticRules.UseForEachInsteadOfForEachMethod.IsEffective(context))
                                         UseForEachInsteadOfForEachMethodAnalysis.AnalyzeArray(context, invocationInfo);
 
                                     break;
