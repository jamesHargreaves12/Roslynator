--- conflicted
+++ resolved
@@ -58,19 +58,6 @@
         if (ifStatementStatement is not BlockSyntax ifBlock)
             return CSharpFacts.IsJumpStatement(ifStatementStatement.Kind());
 
-<<<<<<< HEAD
-        if (elseClause.Statement is BlockSyntax elseBlock)
-        {
-            if (LocalDeclaredVariablesOverlap(elseBlock, ifBlock, semanticModel))
-                return false;
-
-            if (ifStatement.Parent is SwitchSectionSyntax { Parent: SwitchStatementSyntax switchStatement }
-                && SwitchLocallyDeclaredVariablesHelper.BlockDeclaredVariablesOverlapWithOtherSwitchSections(elseBlock, switchStatement, semanticModel))
-                return false;
-        }
-
-=======
->>>>>>> 7a965f57
         StatementSyntax lastStatementInIf = ifBlock.Statements.LastOrDefault();
 
         if (lastStatementInIf is null || !CSharpFacts.IsJumpStatement(lastStatementInIf.Kind()))
