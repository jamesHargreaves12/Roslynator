--- conflicted
+++ resolved
@@ -124,14 +124,7 @@
             if (otherSection.Span.Contains(switchBlock.Span))
                 continue;
 
-<<<<<<< HEAD
             foreach (var label in otherSection.Labels)
-=======
-            if (otherBlock.Span == switchBlock.Span)
-                continue;
-
-            foreach (ISymbol v in semanticModel.AnalyzeDataFlow(otherBlock)!.VariablesDeclared)
->>>>>>> faf227d1
             {
                 if (label is not CasePatternSwitchLabelSyntax casePatternSwitchLabelSyntax)
                     continue;
@@ -152,8 +145,4 @@
 
         return false;
     }
-<<<<<<< HEAD
-
-=======
->>>>>>> faf227d1
 }