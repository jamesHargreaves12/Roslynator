﻿// Copyright (c) Josef Pihrt and Contributors. Licensed under the Apache License, Version 2.0. See License.txt in the project root for license information.

using System;
using System.Collections.Immutable;
using Microsoft.CodeAnalysis;
using Microsoft.CodeAnalysis.CSharp;
using Microsoft.CodeAnalysis.CSharp.Syntax;
using Microsoft.CodeAnalysis.Diagnostics;

namespace Roslynator.CSharp.Analysis;

[DiagnosticAnalyzer(LanguageNames.CSharp)]
public sealed class UnnecessaryUnsafeContextAnalyzer : BaseDiagnosticAnalyzer
{
    private static ImmutableArray<DiagnosticDescriptor> _supportedDiagnostics;

    public override ImmutableArray<DiagnosticDescriptor> SupportedDiagnostics
    {
        get
        {
            if (_supportedDiagnostics.IsDefault)
                Immutable.InterlockedInitialize(ref _supportedDiagnostics, DiagnosticRules.UnnecessaryUnsafeContext);

            return _supportedDiagnostics;
        }
    }

    public override void Initialize(AnalysisContext context)
    {
        base.Initialize(context);

        context.RegisterSyntaxNodeAction(
            f => AnalyzeTypeDeclaration(f),
            SyntaxKind.ClassDeclaration,
            SyntaxKind.StructDeclaration,
            SyntaxKind.RecordStructDeclaration,
            SyntaxKind.InterfaceDeclaration);

        context.RegisterSyntaxNodeAction(f => AnalyzeUnsafeStatement(f), SyntaxKind.UnsafeStatement);
        context.RegisterSyntaxNodeAction(f => AnalyzeDelegateDeclaration(f), SyntaxKind.DelegateDeclaration);
        context.RegisterSyntaxNodeAction(f => AnalyzeLocalFunctionStatement(f), SyntaxKind.LocalFunctionStatement);
        context.RegisterSyntaxNodeAction(f => AnalyzeMethodDeclaration(f), SyntaxKind.MethodDeclaration);
        context.RegisterSyntaxNodeAction(f => AnalyzeOperatorDeclaration(f), SyntaxKind.OperatorDeclaration);
        context.RegisterSyntaxNodeAction(f => AnalyzeConversionOperatorDeclaration(f), SyntaxKind.ConversionOperatorDeclaration);
        context.RegisterSyntaxNodeAction(f => AnalyzeConstructorDeclaration(f), SyntaxKind.ConstructorDeclaration);
        context.RegisterSyntaxNodeAction(f => AnalyzeDestructorDeclaration(f), SyntaxKind.DestructorDeclaration);
        context.RegisterSyntaxNodeAction(f => AnalyzePropertyDeclaration(f), SyntaxKind.PropertyDeclaration);
        context.RegisterSyntaxNodeAction(f => AnalyzeIndexerDeclaration(f), SyntaxKind.IndexerDeclaration);
        context.RegisterSyntaxNodeAction(f => AnalyzeEventDeclaration(f), SyntaxKind.EventDeclaration);
        context.RegisterSyntaxNodeAction(f => AnalyzeEventFieldDeclaration(f), SyntaxKind.EventFieldDeclaration);
        context.RegisterSyntaxNodeAction(f => AnalyzeFieldDeclaration(f), SyntaxKind.FieldDeclaration);
    }

    private static void AnalyzeUnsafeStatement(SyntaxNodeAnalysisContext context)
    {
        var unsafeStatement = (UnsafeStatementSyntax)context.Node;

        if (!unsafeStatement.Block.Statements.Any())
            return;

        if (!AncestorContainsUnsafeModifier(unsafeStatement.Parent))
            return;

        DiagnosticHelpers.ReportDiagnostic(context, DiagnosticRules.UnnecessaryUnsafeContext, unsafeStatement.UnsafeKeyword);
    }

    private static void AnalyzeLocalFunctionStatement(SyntaxNodeAnalysisContext context)
    {
        var localFunctionStatement = (LocalFunctionStatementSyntax)context.Node;

        AnalyzeMemberDeclaration(context, localFunctionStatement, localFunctionStatement.Modifiers);
    }

    private static void AnalyzeTypeDeclaration(SyntaxNodeAnalysisContext context)
    {
        var typeDeclaration = (TypeDeclarationSyntax)context.Node;

        AnalyzeMemberDeclaration(context, typeDeclaration, typeDeclaration.Modifiers);
    }

    private static void AnalyzeDelegateDeclaration(SyntaxNodeAnalysisContext context)
    {
        var delegateDeclaration = (DelegateDeclarationSyntax)context.Node;

        AnalyzeMemberDeclaration(context, delegateDeclaration, delegateDeclaration.Modifiers);
    }

    private static void AnalyzeMethodDeclaration(SyntaxNodeAnalysisContext context)
    {
        var methodDeclaration = (MethodDeclarationSyntax)context.Node;

        AnalyzeMemberDeclaration(context, methodDeclaration, methodDeclaration.Modifiers);
    }

    private static void AnalyzeOperatorDeclaration(SyntaxNodeAnalysisContext context)
    {
        var operatorDeclaration = (OperatorDeclarationSyntax)context.Node;

        AnalyzeMemberDeclaration(context, operatorDeclaration, operatorDeclaration.Modifiers);
    }

    private static void AnalyzeConversionOperatorDeclaration(SyntaxNodeAnalysisContext context)
    {
        var conversionOperatorDeclaration = (ConversionOperatorDeclarationSyntax)context.Node;

        AnalyzeMemberDeclaration(context, conversionOperatorDeclaration, conversionOperatorDeclaration.Modifiers);
    }

    private static void AnalyzeConstructorDeclaration(SyntaxNodeAnalysisContext context)
    {
        var constructorDeclaration = (ConstructorDeclarationSyntax)context.Node;

        AnalyzeMemberDeclaration(context, constructorDeclaration, constructorDeclaration.Modifiers);
    }

    private static void AnalyzeDestructorDeclaration(SyntaxNodeAnalysisContext context)
    {
        var destructorDeclaration = (DestructorDeclarationSyntax)context.Node;

        AnalyzeMemberDeclaration(context, destructorDeclaration, destructorDeclaration.Modifiers);
    }

    private static void AnalyzeEventDeclaration(SyntaxNodeAnalysisContext context)
    {
        var eventDeclaration = (EventDeclarationSyntax)context.Node;

        AnalyzeMemberDeclaration(context, eventDeclaration, eventDeclaration.Modifiers);
    }

    private static void AnalyzeEventFieldDeclaration(SyntaxNodeAnalysisContext context)
    {
        var eventFieldDeclaration = (EventFieldDeclarationSyntax)context.Node;

        AnalyzeMemberDeclaration(context, eventFieldDeclaration, eventFieldDeclaration.Modifiers);
    }

    private static void AnalyzeFieldDeclaration(SyntaxNodeAnalysisContext context)
    {
        var fieldDeclaration = (FieldDeclarationSyntax)context.Node;

        AnalyzeMemberDeclaration(context, fieldDeclaration, fieldDeclaration.Modifiers);
    }

    private static void AnalyzePropertyDeclaration(SyntaxNodeAnalysisContext context)
    {
        var propertyDeclaration = (PropertyDeclarationSyntax)context.Node;

        AnalyzeMemberDeclaration(context, propertyDeclaration, propertyDeclaration.Modifiers);
    }

    private static void AnalyzeIndexerDeclaration(SyntaxNodeAnalysisContext context)
    {
        var indexerDeclaration = (IndexerDeclarationSyntax)context.Node;

        AnalyzeMemberDeclaration(context, indexerDeclaration, indexerDeclaration.Modifiers);
    }

    private static void AnalyzeMemberDeclaration(
        SyntaxNodeAnalysisContext context,
        SyntaxNode node,
        SyntaxTokenList modifiers)
    {
        int index = modifiers.IndexOf(SyntaxKind.UnsafeKeyword);

        if (index == -1)
            return;

        if (!AncestorContainsUnsafeModifier(node.Parent))
            return;

        DiagnosticHelpers.ReportDiagnostic(context, DiagnosticRules.UnnecessaryUnsafeContext, modifiers[index]);
    }

    private static bool AncestorContainsUnsafeModifier(SyntaxNode node)
    {
        while (node is not null)
        {
            switch (node)
            {
                case UnsafeStatementSyntax:
                    return true;
                case MemberDeclarationSyntax memberDeclarationSyntax:
<<<<<<< HEAD
                {
                    if (memberDeclarationSyntax.Modifiers.Contains(SyntaxKind.UnsafeKeyword))
                        return true;
                    break;
                }
                case LocalFunctionStatementSyntax localFunctionStatement:
                {
                    if (localFunctionStatement.Modifiers.Contains(SyntaxKind.UnsafeKeyword))
                        return true;
                    break;
                }
=======
                    {
                        if (memberDeclarationSyntax.Modifiers.Contains(SyntaxKind.UnsafeKeyword))
                            return true;

                        break;
                    }
                case LocalFunctionStatementSyntax localFunctionStatement:
                    {
                        if (localFunctionStatement.Modifiers.Contains(SyntaxKind.UnsafeKeyword))
                            return true;

                        break;
                    }
>>>>>>> ab443617
            }

            node = node.Parent;
        }
<<<<<<< HEAD
=======

>>>>>>> ab443617
        return false;
    }
}<|MERGE_RESOLUTION|>--- conflicted
+++ resolved
@@ -180,19 +180,6 @@
                 case UnsafeStatementSyntax:
                     return true;
                 case MemberDeclarationSyntax memberDeclarationSyntax:
-<<<<<<< HEAD
-                {
-                    if (memberDeclarationSyntax.Modifiers.Contains(SyntaxKind.UnsafeKeyword))
-                        return true;
-                    break;
-                }
-                case LocalFunctionStatementSyntax localFunctionStatement:
-                {
-                    if (localFunctionStatement.Modifiers.Contains(SyntaxKind.UnsafeKeyword))
-                        return true;
-                    break;
-                }
-=======
                     {
                         if (memberDeclarationSyntax.Modifiers.Contains(SyntaxKind.UnsafeKeyword))
                             return true;
@@ -206,15 +193,11 @@
 
                         break;
                     }
->>>>>>> ab443617
             }
 
             node = node.Parent;
         }
-<<<<<<< HEAD
-=======
-
->>>>>>> ab443617
+
         return false;
     }
 }