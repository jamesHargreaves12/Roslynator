--- conflicted
+++ resolved
@@ -58,11 +58,7 @@
         if (!unsafeStatement.Block.Statements.Any())
             return;
 
-<<<<<<< HEAD
-        if (!ParentDeclarationsContainsUnsafeModifier(unsafeStatement.Parent))
-=======
         if (!AncestorContainsUnsafeModifier(unsafeStatement.Parent))
->>>>>>> b8bd3fa8
             return;
 
         DiagnosticHelpers.ReportDiagnostic(context, DiagnosticRules.UnnecessaryUnsafeContext, unsafeStatement.UnsafeKeyword);
@@ -72,23 +68,7 @@
     {
         var localFunctionStatement = (LocalFunctionStatementSyntax)context.Node;
 
-<<<<<<< HEAD
-        SyntaxTokenList modifiers = localFunctionStatement.Modifiers;
-
-        int index = modifiers.IndexOf(SyntaxKind.UnsafeKeyword);
-
-        if (index == -1)
-            return;
-
-        SyntaxNode parent = localFunctionStatement.Parent;
-
-        if (!ParentDeclarationsContainsUnsafeModifier(parent))
-            return;
-
-        DiagnosticHelpers.ReportDiagnostic(context, DiagnosticRules.UnnecessaryUnsafeContext, modifiers[index]);
-=======
         AnalyzeMemberDeclaration(context, localFunctionStatement, localFunctionStatement.Modifiers);
->>>>>>> b8bd3fa8
     }
 
     private static void AnalyzeTypeDeclaration(SyntaxNodeAnalysisContext context)
@@ -185,71 +165,12 @@
         if (index == -1)
             return;
 
-<<<<<<< HEAD
-        if (!ParentDeclarationsContainsUnsafeModifier(memberDeclaration.Parent))
-=======
         if (!AncestorContainsUnsafeModifier(node.Parent))
->>>>>>> b8bd3fa8
             return;
 
         DiagnosticHelpers.ReportDiagnostic(context, DiagnosticRules.UnnecessaryUnsafeContext, modifiers[index]);
     }
 
-<<<<<<< HEAD
-    private static bool ParentDeclarationsContainsUnsafeModifier(SyntaxNode node)
-    {
-        while (node is not null)
-        {
-            SyntaxKind kind = node.Kind();
-
-            switch (kind)
-            {
-                case SyntaxKind.UnsafeStatement:
-                    return true;
-                case SyntaxKind.LocalFunctionStatement:
-                    {
-                        var localFunction = (LocalFunctionStatementSyntax)node;
-                        if (localFunction.Modifiers.Contains(SyntaxKind.UnsafeKeyword))
-                            return true;
-                        break;
-                    }
-                case SyntaxKind.ClassDeclaration:
-                case SyntaxKind.StructDeclaration:
-                case SyntaxKind.RecordStructDeclaration:
-                case SyntaxKind.RecordDeclaration:
-                case SyntaxKind.InterfaceDeclaration:
-                    {
-                        var typeDeclaration = (TypeDeclarationSyntax)node;
-                        if (typeDeclaration.Modifiers.Contains(SyntaxKind.UnsafeKeyword))
-                            return true;
-                        break;
-                    }
-                case SyntaxKind.IndexerDeclaration:
-                    var indexerDeclaration = (IndexerDeclarationSyntax)node;
-                    if (indexerDeclaration.Modifiers.Contains(SyntaxKind.UnsafeKeyword))
-                        return true;
-                    break;
-                case SyntaxKind.OperatorDeclaration:
-                    var operatorDeclaration = (OperatorDeclarationSyntax)node;
-                    if (operatorDeclaration.Modifiers.Contains(SyntaxKind.UnsafeKeyword))
-                        return true;
-                    break;
-                case SyntaxKind.PropertyDeclaration:
-                    var fieldDeclaration = (PropertyDeclarationSyntax)node;
-                    if (fieldDeclaration.Modifiers.Contains(SyntaxKind.UnsafeKeyword))
-                        return true;
-                    break;
-                case SyntaxKind.MethodDeclaration:
-                    var methodDeclaration = (MethodDeclarationSyntax)node;
-                    if (methodDeclaration.Modifiers.Contains(SyntaxKind.UnsafeKeyword))
-                        return true;
-                    break;
-                case SyntaxKind.ConstructorDeclaration:
-                    var constructorDeclaration = (ConstructorDeclarationSyntax)node;
-                    if (constructorDeclaration.Modifiers.Contains(SyntaxKind.UnsafeKeyword))
-                        return true;
-                    break;
-=======
     private static bool AncestorContainsUnsafeModifier(SyntaxNode node)
     {
         while (node is not null)
@@ -264,7 +185,6 @@
                             return true;
                         break;
                     }
->>>>>>> b8bd3fa8
             }
 
             node = node.Parent;
