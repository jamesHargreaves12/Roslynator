--- conflicted
+++ resolved
@@ -275,11 +275,7 @@
                 case SyntaxKind.EqualsExpression:
                     {
                         var leftTypeSymbol = semanticModel.GetTypeSymbol(((BinaryExpressionSyntax)expression).Left);
-<<<<<<< HEAD
-                        if (leftTypeSymbol.IsValueType && leftTypeSymbol.SpecialType is SpecialType.None)
-=======
                         if (leftTypeSymbol.IsValueType && !CSharpFacts.IsPredefinedType(leftTypeSymbol.SpecialType))
->>>>>>> 2211b0c9
                         { 
                             // If the LHS is a ValueTypes then making the expression conditional would change the type of the expression
                             // and hence we would call a different overload (a valid overload may not exists)
