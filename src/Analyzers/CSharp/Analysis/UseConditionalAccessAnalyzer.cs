--- conflicted
+++ resolved
@@ -274,15 +274,11 @@
                 case SyntaxKind.GreaterThanOrEqualExpression:
                 case SyntaxKind.EqualsExpression:
                     {
-<<<<<<< HEAD
-                        var leftTypeSymbol = semanticModel.GetTypeSymbol(((BinaryExpressionSyntax)expression).Left);
-=======
                         ITypeSymbol leftTypeSymbol = semanticModel.GetTypeSymbol(((BinaryExpressionSyntax)expression).Left, cancellationToken);
 
                         if (leftTypeSymbol.IsErrorType())
                             return false;
 
->>>>>>> a394a37c
                         if (leftTypeSymbol.IsValueType && !CSharpFacts.IsPredefinedType(leftTypeSymbol.SpecialType))
                         { 
                             // If the LHS is a ValueTypes then making the expression conditional would change the type of the expression
