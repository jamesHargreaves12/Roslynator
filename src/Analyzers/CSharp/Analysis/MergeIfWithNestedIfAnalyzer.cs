﻿// Copyright (c) Josef Pihrt and Contributors. Licensed under the Apache License, Version 2.0. See License.txt in the project root for license information.

using System.Collections.Immutable;
using System.Linq;
using Microsoft.CodeAnalysis;
using Microsoft.CodeAnalysis.CSharp;
using Microsoft.CodeAnalysis.CSharp.Syntax;
using Microsoft.CodeAnalysis.Diagnostics;
using Microsoft.CodeAnalysis.Text;
using Roslynator.CSharp.Analysis.ReduceIfNesting;
using Roslynator.CSharp.Syntax;

namespace Roslynator.CSharp.Analysis;

[DiagnosticAnalyzer(LanguageNames.CSharp)]
public sealed class MergeIfWithNestedIfAnalyzer : BaseDiagnosticAnalyzer
{
    private static ImmutableArray<DiagnosticDescriptor> _supportedDiagnostics;

    public override ImmutableArray<DiagnosticDescriptor> SupportedDiagnostics
    {
        get
        {
            if (_supportedDiagnostics.IsDefault)
            {
                Immutable.InterlockedInitialize(
                    ref _supportedDiagnostics,
                    DiagnosticRules.MergeIfWithNestedIf,
                    DiagnosticRules.MergeIfWithNestedIfFadeOut);
            }

            return _supportedDiagnostics;
        }
    }

    public override void Initialize(AnalysisContext context)
    {
        base.Initialize(context);

        context.RegisterSyntaxNodeAction(
            c =>
            {
                if (DiagnosticRules.MergeIfWithNestedIf.IsEffective(c))
                    AnalyzeIfStatement(c);
            },
            SyntaxKind.IfStatement);
    }

    private static void AnalyzeIfStatement(SyntaxNodeAnalysisContext context)
    {
        var ifStatement = (IfStatementSyntax)context.Node;

        if (ifStatement.SpanContainsDirectives())
            return;

        SimpleIfStatementInfo simpleIf = SyntaxInfo.SimpleIfStatementInfo(ifStatement);

        if (!simpleIf.Success)
            return;

        if (simpleIf.Condition.Kind() == SyntaxKind.LogicalOrExpression)
            return;

        SimpleIfStatementInfo nestedIf = SyntaxInfo.SimpleIfStatementInfo(GetNestedIfStatement(ifStatement));

        if (!nestedIf.Success)
            return;

        if (nestedIf.Condition.Kind() == SyntaxKind.LogicalOrExpression)
            return;

        if (!CheckTrivia(ifStatement, nestedIf.IfStatement))
            return;
<<<<<<< HEAD
        
        if(IfStatementLocalVariableAnalysis.DoDeclaredVariablesOverlapWithOuterScope(ifStatement, context.SemanticModel))
            return;
        
=======

        if (IfStatementLocalVariableAnalysis.DoDeclaredVariablesOverlapWithOuterScope(ifStatement, context.SemanticModel))
            return;

>>>>>>> 74b1b88e
        ReportDiagnostic(context, ifStatement, nestedIf.IfStatement);
    }

    private static void ReportDiagnostic(SyntaxNodeAnalysisContext context, IfStatementSyntax ifStatement, IfStatementSyntax nestedIf)
    {
        DiagnosticHelpers.ReportDiagnostic(context, DiagnosticRules.MergeIfWithNestedIf, ifStatement);

        DiagnosticHelpers.ReportToken(context, DiagnosticRules.MergeIfWithNestedIfFadeOut, nestedIf.IfKeyword);
        DiagnosticHelpers.ReportToken(context, DiagnosticRules.MergeIfWithNestedIfFadeOut, nestedIf.OpenParenToken);
        DiagnosticHelpers.ReportToken(context, DiagnosticRules.MergeIfWithNestedIfFadeOut, nestedIf.CloseParenToken);

        if (ifStatement.Statement.IsKind(SyntaxKind.Block)
            && nestedIf.Statement.IsKind(SyntaxKind.Block))
        {
            CSharpDiagnosticHelpers.ReportBraces(context, DiagnosticRules.MergeIfWithNestedIfFadeOut, (BlockSyntax)nestedIf.Statement);
        }
    }

    private static bool CheckTrivia(IfStatementSyntax ifStatement, IfStatementSyntax nestedIf)
    {
        TextSpan span = TextSpan.FromBounds(
            nestedIf.FullSpan.Start,
            nestedIf.CloseParenToken.FullSpan.End);

        if (nestedIf.DescendantTrivia(span).All(f => f.IsWhitespaceOrEndOfLineTrivia()))
        {
            if (ifStatement.Statement.IsKind(SyntaxKind.Block)
                && nestedIf.Statement.IsKind(SyntaxKind.Block))
            {
                var block = (BlockSyntax)nestedIf.Statement;

                return block.OpenBraceToken.LeadingTrivia.IsEmptyOrWhitespace()
                    && block.OpenBraceToken.TrailingTrivia.IsEmptyOrWhitespace()
                    && block.CloseBraceToken.LeadingTrivia.IsEmptyOrWhitespace()
                    && block.CloseBraceToken.TrailingTrivia.IsEmptyOrWhitespace();
            }

            return true;
        }

        return false;
    }

    internal static IfStatementSyntax GetNestedIfStatement(IfStatementSyntax ifStatement)
    {
        StatementSyntax statement = ifStatement.Statement;

        switch (statement?.Kind())
        {
            case SyntaxKind.Block:
                return ((BlockSyntax)statement).Statements.SingleOrDefault(shouldThrow: false) as IfStatementSyntax;
            case SyntaxKind.IfStatement:
                return (IfStatementSyntax)statement;
        }

        return null;
    }
}<|MERGE_RESOLUTION|>--- conflicted
+++ resolved
@@ -71,17 +71,10 @@
 
         if (!CheckTrivia(ifStatement, nestedIf.IfStatement))
             return;
-<<<<<<< HEAD
-        
-        if(IfStatementLocalVariableAnalysis.DoDeclaredVariablesOverlapWithOuterScope(ifStatement, context.SemanticModel))
-            return;
-        
-=======
 
         if (IfStatementLocalVariableAnalysis.DoDeclaredVariablesOverlapWithOuterScope(ifStatement, context.SemanticModel))
             return;
 
->>>>>>> 74b1b88e
         ReportDiagnostic(context, ifStatement, nestedIf.IfStatement);
     }
 
