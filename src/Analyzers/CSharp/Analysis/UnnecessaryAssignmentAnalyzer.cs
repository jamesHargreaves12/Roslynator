--- conflicted
+++ resolved
@@ -70,11 +70,7 @@
         if (!IsLocalDeclaredInScopeOrNonRefOrOutParameterOfEnclosingSymbol(symbol, statementsInfo.Parent, semanticModel, cancellationToken))
             return;
 
-<<<<<<< HEAD
-        ITypeSymbol returnTypeSymbol = semanticModel.GetTypeInfo(expression, cancellationToken).Type;
-=======
         ITypeSymbol returnTypeSymbol = semanticModel.GetTypeSymbol(expression, cancellationToken);
->>>>>>> d6c0dafd
 
         foreach (IfStatementOrElseClause ifOrElse in ifStatement.AsCascade())
         {
@@ -217,10 +213,6 @@
 
         return assignmentInfo.Success
             && SymbolEqualityComparer.Default.Equals(semanticModel.GetSymbol(assignmentInfo.Left, cancellationToken), symbol)
-<<<<<<< HEAD
-            && typeSymbol.Equals(semanticModel.GetTypeInfo(assignmentInfo.Right, cancellationToken).Type);
-=======
             && SymbolEqualityComparer.Default.Equals(typeSymbol, semanticModel.GetTypeSymbol(assignmentInfo.Right, cancellationToken));
->>>>>>> d6c0dafd
     }
 }