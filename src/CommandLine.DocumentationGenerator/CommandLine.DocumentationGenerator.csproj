--- conflicted
+++ resolved
@@ -20,11 +20,7 @@
   </PropertyGroup>
 
   <ItemGroup>
-<<<<<<< HEAD
-    <PackageReference Include="DotMarkdown" Version="0.1.1-abc" />
-=======
     <PackageReference Include="DotMarkdown" Version="0.2.0" />
->>>>>>> 8521d0f1
     <PackageReference Include="CommandLineParser" Version="2.8.0" />
   </ItemGroup>
 
