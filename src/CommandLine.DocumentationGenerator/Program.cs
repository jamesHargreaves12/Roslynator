﻿// Copyright (c) Josef Pihrt and Contributors. Licensed under the Apache License, Version 2.0. See License.txt in the project root for license information.

using System;
using System.Collections.Generic;
using System.Diagnostics;
using System.IO;
using System.Linq;
using System.Text;
using System.Text.RegularExpressions;
using DotMarkdown;

namespace Roslynator.CommandLine.Documentation;

internal static class Program
{
    private static void Main(params string[] args)
    {
        IEnumerable<Command> commands = CommandLoader.LoadCommands(typeof(CommandLoader).Assembly)
            .Select(c => c.WithOptions(c.Options.OrderBy(f => f, CommandOptionComparer.Name)))
            .OrderBy(c => c.Name, StringComparer.InvariantCulture);

        var application = new CommandLineApplication(
            "roslynator",
            "Roslynator Command-line Tool",
            commands.OrderBy(f => f.Name, StringComparer.InvariantCulture));

        string destinationDirectoryPath = null;
        string dataDirectoryPath = null;

        if (Debugger.IsAttached)
        {
            destinationDirectoryPath = (args.Length > 0) ? args[0] : @"..\..\..\..\..\docs\cli";
            dataDirectoryPath = @"..\..\..\data";
        }
        else
        {
            destinationDirectoryPath = args[0];
            dataDirectoryPath = @"..\src\CommandLine.DocumentationGenerator\data";
        }

<<<<<<< HEAD
            foreach (Command command in application.Commands)
            {
                string commandFilePath = Path.GetFullPath(Path.Combine(destinationDirectoryPath, "Commands", $"{command.Name}.md"));
=======
        foreach (Command command in application.Commands)
        {
            string commandFilePath = Path.GetFullPath(Path.Combine(destinationDirectoryPath, $"{command.Name}-command.md"));
>>>>>>> c3dc3e26

            using (var sw = new StreamWriter(commandFilePath, append: false, Encoding.UTF8))
            using (MarkdownWriter mw = MarkdownWriter.Create(sw))
            {
                var writer = new DocumentationWriter(mw);

<<<<<<< HEAD
                    mw.WriteRaw("---");
                    mw.WriteLine();
                    mw.WriteRaw("sidebar_label: ");
                    mw.WriteRaw(command.Name);
                    mw.WriteLine();
                    mw.WriteRaw("---");
                    mw.WriteLine();

                    mw.WriteLine();
                    writer.WriteCommandHeading(command, application);
                    writer.WriteCommandDescription(command);

                    string additionalContentFilePath = Path.Combine(dataDirectoryPath, command.Name + "_bottom.md");
=======
                mw.WriteLine();
                writer.WriteCommandHeading(command, application);
                writer.WriteCommandDescription(command);

                mw.WriteLink("Home", "README.md");

                string additionalContentFilePath = Path.Combine(dataDirectoryPath, command.Name + "_bottom.md");
>>>>>>> c3dc3e26

                string additionalContent = (File.Exists(additionalContentFilePath))
                    ? File.ReadAllText(additionalContentFilePath)
                    : "";

<<<<<<< HEAD
                    writer.WriteCommandSynopsis(command, application);
                    writer.WriteArguments(command.Arguments);
                    writer.WriteOptions(command.Options);
=======
                var sections = new List<string>() { "Synopsis", "Arguments", "Options" };

                if (Regex.IsMatch(additionalContent, @"^\#+ Examples", RegexOptions.Multiline))
                    sections.Add("Examples");

                foreach (string section in sections)
                {
                    mw.WriteString(" ");
                    mw.WriteCharEntity((char)0x2022);
                    mw.WriteString(" ");
                    mw.WriteLink(section, "#" + section);
                }

                mw.WriteLine();

                writer.WriteCommandSynopsis(command, application);
                writer.WriteArguments(command.Arguments);
                writer.WriteOptions(command.Options);
>>>>>>> c3dc3e26

                if (!string.IsNullOrEmpty(additionalContent))
                {
                    mw.WriteLine();
                    mw.WriteLine();
                    mw.WriteRaw(additionalContent);
                }

                WriteFootNote(mw);

                Console.WriteLine(commandFilePath);
            }
        }

        Console.WriteLine("Done");

        if (Debugger.IsAttached)
            Console.ReadKey();
    }

    private static void WriteFootNote(MarkdownWriter mw)
    {
        mw.WriteLine();
        mw.WriteLine();
        mw.WriteStartItalic();
        mw.WriteString("(Generated with ");
        mw.WriteLink("DotMarkdown", "https://github.com/JosefPihrt/DotMarkdown");
        mw.WriteString(")");
        mw.WriteEndItalic();
    }
}<|MERGE_RESOLUTION|>--- conflicted
+++ resolved
@@ -38,22 +38,15 @@
             dataDirectoryPath = @"..\src\CommandLine.DocumentationGenerator\data";
         }
 
-<<<<<<< HEAD
-            foreach (Command command in application.Commands)
-            {
-                string commandFilePath = Path.GetFullPath(Path.Combine(destinationDirectoryPath, "Commands", $"{command.Name}.md"));
-=======
         foreach (Command command in application.Commands)
         {
-            string commandFilePath = Path.GetFullPath(Path.Combine(destinationDirectoryPath, $"{command.Name}-command.md"));
->>>>>>> c3dc3e26
+                string commandFilePath = Path.GetFullPath(Path.Combine(destinationDirectoryPath, "Commands", $"{command.Name}.md"));
 
             using (var sw = new StreamWriter(commandFilePath, append: false, Encoding.UTF8))
             using (MarkdownWriter mw = MarkdownWriter.Create(sw))
             {
                 var writer = new DocumentationWriter(mw);
 
-<<<<<<< HEAD
                     mw.WriteRaw("---");
                     mw.WriteLine();
                     mw.WriteRaw("sidebar_label: ");
@@ -62,49 +55,19 @@
                     mw.WriteRaw("---");
                     mw.WriteLine();
 
-                    mw.WriteLine();
-                    writer.WriteCommandHeading(command, application);
-                    writer.WriteCommandDescription(command);
-
-                    string additionalContentFilePath = Path.Combine(dataDirectoryPath, command.Name + "_bottom.md");
-=======
                 mw.WriteLine();
                 writer.WriteCommandHeading(command, application);
                 writer.WriteCommandDescription(command);
 
-                mw.WriteLink("Home", "README.md");
-
                 string additionalContentFilePath = Path.Combine(dataDirectoryPath, command.Name + "_bottom.md");
->>>>>>> c3dc3e26
 
                 string additionalContent = (File.Exists(additionalContentFilePath))
                     ? File.ReadAllText(additionalContentFilePath)
                     : "";
 
-<<<<<<< HEAD
-                    writer.WriteCommandSynopsis(command, application);
-                    writer.WriteArguments(command.Arguments);
-                    writer.WriteOptions(command.Options);
-=======
-                var sections = new List<string>() { "Synopsis", "Arguments", "Options" };
-
-                if (Regex.IsMatch(additionalContent, @"^\#+ Examples", RegexOptions.Multiline))
-                    sections.Add("Examples");
-
-                foreach (string section in sections)
-                {
-                    mw.WriteString(" ");
-                    mw.WriteCharEntity((char)0x2022);
-                    mw.WriteString(" ");
-                    mw.WriteLink(section, "#" + section);
-                }
-
-                mw.WriteLine();
-
                 writer.WriteCommandSynopsis(command, application);
                 writer.WriteArguments(command.Arguments);
                 writer.WriteOptions(command.Options);
->>>>>>> c3dc3e26
 
                 if (!string.IsNullOrEmpty(additionalContent))
                 {
