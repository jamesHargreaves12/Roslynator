--- conflicted
+++ resolved
@@ -36,13 +36,7 @@
                         StringBuilder sb = StringBuilderCache.GetInstance();
 
                         if (isVerbatim)
-<<<<<<< HEAD
-                        {
                             sb.Append("@");
-                        }
-=======
-                            sb.Append("@");
->>>>>>> 300dac10
 
                         sb.Append("\"{0");
 
