﻿// Copyright (c) Josef Pihrt and Contributors. Licensed under the Apache License, Version 2.0. See License.txt in the project root for license information.

using System;
using System.Collections.Immutable;
using System.Text;
using Microsoft.CodeAnalysis;
using Microsoft.CodeAnalysis.CSharp;
using Microsoft.CodeAnalysis.CSharp.Syntax;
using Roslynator.Text;
using static Microsoft.CodeAnalysis.CSharp.SyntaxFactory;
using static Roslynator.CSharp.CSharpFactory;

namespace Roslynator.CSharp.Refactorings;

internal static class ConvertInterpolatedStringToStringBuilderMethodRefactoring
{
    public static (SyntaxKind contentKind, string methodName, ImmutableArray<ArgumentSyntax> arguments)
        Refactor(InterpolatedStringContentSyntax content, bool isVerbatim)
    {
        if (content is null)
            throw new ArgumentNullException(nameof(content));

        SyntaxKind kind = content.Kind();

        switch (kind)
        {
            case SyntaxKind.Interpolation:
                {
                    var interpolation = (InterpolationSyntax)content;

                    InterpolationAlignmentClauseSyntax alignmentClause = interpolation.AlignmentClause;
                    InterpolationFormatClauseSyntax formatClause = interpolation.FormatClause;

                    if (alignmentClause is not null
                        || formatClause is not null)
                    {
                        StringBuilder sb = StringBuilderCache.GetInstance();

                        if (isVerbatim)
                            sb.Append('@');

                        sb.Append("\"{0");

                        if (alignmentClause is not null)
                        {
                            sb.Append(',');
                            sb.Append(alignmentClause.Value.ToString());
                        }

                        if (formatClause is not null)
                        {
                            sb.Append(':');
                            sb.Append(formatClause.FormatStringToken.Text);
                        }

                        sb.Append("}\"");

                        ExpressionSyntax expression = ParseExpression(StringBuilderCache.GetStringAndFree(sb));

                        return (kind, "AppendFormat", ImmutableArray.Create(Argument(expression), Argument(interpolation.Expression)));
                    }
                    else
                    {
                        return (kind, "Append", ImmutableArray.Create(Argument(interpolation.Expression)));
                    }
                }
            case SyntaxKind.InterpolatedStringText:
                {
                    var interpolatedStringText = (InterpolatedStringTextSyntax)content;

                    string text = interpolatedStringText.TextToken.Text;

                    text = StringUtility.ReplaceDoubleBracesWithSingleBrace(text);
                    if (content.Parent is InterpolatedStringExpressionSyntax interpolatedStringExpression
                        && interpolatedStringExpression.StringStartToken.IsKind(SyntaxKind.InterpolatedSingleLineRawStringStartToken)
                        )
                    {
                        text = "\"\"\"" + text + "\"\"\"";
                    }
<<<<<<< HEAD
                    else if (content.Parent is InterpolatedStringExpressionSyntax interpolatedStringExpression2 
                             && interpolatedStringExpression2.StringStartToken.IsKind(SyntaxKind.InterpolatedMultiLineRawStringStartToken)) 
=======
                    else if (content.Parent is InterpolatedStringExpressionSyntax interpolatedStringExpression2
                        && interpolatedStringExpression2.StringStartToken.IsKind(SyntaxKind.InterpolatedMultiLineRawStringStartToken))
>>>>>>> a9b5e916
                    {
                        text = "\"\"\"\n" + text + "\n\"\"\"\n";
                    }
                    else if (isVerbatim)
                    {
                        text = "@\"" + text + "\"";
                    }
                    else
                    {
                        text = "\"" + text + "\"";
                    }
<<<<<<< HEAD
                    
=======

>>>>>>> a9b5e916
                    ExpressionSyntax stringLiteral = ParseExpression(text);

                    return (kind, "Append", ImmutableArray.Create(Argument(stringLiteral)));
                }
            default:
                {
                    throw new ArgumentException("", nameof(content));
                }
        }
    }
}<|MERGE_RESOLUTION|>--- conflicted
+++ resolved
@@ -77,13 +77,8 @@
                     {
                         text = "\"\"\"" + text + "\"\"\"";
                     }
-<<<<<<< HEAD
-                    else if (content.Parent is InterpolatedStringExpressionSyntax interpolatedStringExpression2 
-                             && interpolatedStringExpression2.StringStartToken.IsKind(SyntaxKind.InterpolatedMultiLineRawStringStartToken)) 
-=======
                     else if (content.Parent is InterpolatedStringExpressionSyntax interpolatedStringExpression2
                         && interpolatedStringExpression2.StringStartToken.IsKind(SyntaxKind.InterpolatedMultiLineRawStringStartToken))
->>>>>>> a9b5e916
                     {
                         text = "\"\"\"\n" + text + "\n\"\"\"\n";
                     }
@@ -95,11 +90,6 @@
                     {
                         text = "\"" + text + "\"";
                     }
-<<<<<<< HEAD
-                    
-=======
-
->>>>>>> a9b5e916
                     ExpressionSyntax stringLiteral = ParseExpression(text);
 
                     return (kind, "Append", ImmutableArray.Create(Argument(stringLiteral)));
