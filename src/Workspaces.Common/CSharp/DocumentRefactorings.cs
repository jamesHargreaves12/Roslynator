﻿// Copyright (c) Josef Pihrt and Contributors. Licensed under the Apache License, Version 2.0. See License.txt in the project root for license information.

using System;
using System.Diagnostics;
using System.Linq;
using System.Threading;
using System.Threading.Tasks;
using Microsoft.CodeAnalysis;
using Microsoft.CodeAnalysis.CSharp;
using Microsoft.CodeAnalysis.CSharp.Syntax;
using Roslynator.CSharp.Documentation;
using Roslynator.CSharp.Refactorings;
using Roslynator.Documentation;
using static Microsoft.CodeAnalysis.CSharp.SyntaxFactory;
using static Roslynator.CSharp.CSharpFactory;

namespace Roslynator.CSharp;

internal static class DocumentRefactorings
{
    public static Task<Document> ChangeTypeAsync(
        Document document,
        TypeSyntax type,
        ITypeSymbol typeSymbol,
        CancellationToken cancellationToken = default)
    {
        if (type.IsVar
            && type.Parent is DeclarationExpressionSyntax declarationExpression
            && declarationExpression.Designation.IsKind(SyntaxKind.ParenthesizedVariableDesignation))
        {
#if DEBUG
            SyntaxNode parent = declarationExpression.Parent;

            switch (parent.Kind())
            {
                case SyntaxKind.SimpleAssignmentExpression:
                    {
                        var assignmentExpression = (AssignmentExpressionSyntax)parent;
                        Debug.Assert(object.ReferenceEquals(assignmentExpression.Left, declarationExpression));
                        break;
                    }
                case SyntaxKind.ForEachVariableStatement:
                    {
                        var forEachStatement = (ForEachVariableStatementSyntax)parent;
                        Debug.Assert(object.ReferenceEquals(forEachStatement.Variable, declarationExpression));
                        break;
                    }
                default:
                    {
                        SyntaxDebug.Fail(parent);
                        break;
                    }
            }
#endif
            TupleExpressionSyntax tupleExpression = CreateTupleExpression(typeSymbol)
                .WithTriviaFrom(declarationExpression);

            return document.ReplaceNodeAsync(declarationExpression, tupleExpression, cancellationToken);
        }

        TypeSyntax newType = ChangeType(type, typeSymbol);

        return document.ReplaceNodeAsync(type, newType, cancellationToken);
    }

    private static TypeSyntax ChangeType(TypeSyntax type, ITypeSymbol typeSymbol)
    {
        TypeSyntax newType = typeSymbol
            .ToTypeSyntax()
            .WithTriviaFrom(type);

        if (newType is TupleTypeSyntax tupleType)
        {
            SeparatedSyntaxList<TupleElementSyntax> newElements = tupleType
                .Elements
                .Select(tupleElement => tupleElement.WithType(tupleElement.Type.WithSimplifierAnnotation()))
                .ToSeparatedSyntaxList();

            return tupleType.WithElements(newElements);
        }
        else
        {
            return newType.WithSimplifierAnnotation();
        }
    }

    private static TupleExpressionSyntax CreateTupleExpression(ITypeSymbol typeSymbol)
    {
        if (!typeSymbol.SupportsExplicitDeclaration())
            throw new ArgumentException($"Type '{typeSymbol.ToDisplayString()}' does not support explicit declaration.", nameof(typeSymbol));

        var tupleExpression = (TupleExpressionSyntax)ParseExpression(typeSymbol.ToDisplayString(SymbolDisplayFormats.FullName));

        SeparatedSyntaxList<ArgumentSyntax> newArguments = tupleExpression
            .Arguments
            .Select(f =>
            {
                if (f.Expression is DeclarationExpressionSyntax declarationExpression)
                    return f.WithExpression(declarationExpression.WithType(declarationExpression.Type.WithSimplifierAnnotation()));
<<<<<<< HEAD
=======

>>>>>>> 74b1b88e
                if (f.Expression is PredefinedTypeSyntax or MemberAccessExpressionSyntax)
                {
                    return f.WithExpression(DeclarationExpression(ParseTypeName(f.Expression.ToString()).WithSimplifierAnnotation(), DiscardDesignation()));
                }
<<<<<<< HEAD
                
=======

>>>>>>> 74b1b88e
                SyntaxDebug.Fail(f.Expression);

                return f;
            })
            .ToSeparatedSyntaxList();

        return tupleExpression.WithArguments(newArguments);
    }
    
    public static Task<Document> ChangeTypeToVarAsync(
        Document document,
        TypeSyntax type,
        CancellationToken cancellationToken = default)
    {
        IdentifierNameSyntax newType = VarType().WithTriviaFrom(type);

        return document.ReplaceNodeAsync(type, newType, cancellationToken);
    }

    public static Task<Document> ChangeTypeToVarAsync(
        Document document,
        TupleExpressionSyntax tupleExpression,
        CancellationToken cancellationToken = default)
    {
        SeparatedSyntaxList<VariableDesignationSyntax> variables = tupleExpression.Arguments
            .Select(f => f.Expression)
            .Cast<DeclarationExpressionSyntax>()
            .Select(f => f.Designation)
            .ToSeparatedSyntaxList();

        DeclarationExpressionSyntax declarationExpression = DeclarationExpression(
            VarType(),
            ParenthesizedVariableDesignation(variables))
            .WithTriviaFrom(tupleExpression)
            .WithFormatterAnnotation();

        return document.ReplaceNodeAsync(tupleExpression, declarationExpression, cancellationToken);
    }

    public static Task<Document> ChangeTypeAndAddAwaitAsync(
        Document document,
        VariableDeclarationSyntax variableDeclaration,
        VariableDeclaratorSyntax variableDeclarator,
        SyntaxNode containingDeclaration,
        ITypeSymbol newTypeSymbol,
        CancellationToken cancellationToken)
    {
        TypeSyntax type = variableDeclaration.Type;

        ExpressionSyntax value = variableDeclarator.Initializer.Value;

        AwaitExpressionSyntax newValue = AwaitExpression(value.WithoutTrivia()).WithTriviaFrom(value);

        TypeSyntax newType = ChangeType(type, newTypeSymbol);

        VariableDeclarationSyntax newVariableDeclaration = variableDeclaration
            .ReplaceNode(value, newValue)
            .WithType(newType);

        if (!SyntaxInfo.ModifierListInfo(containingDeclaration).IsAsync)
        {
            SyntaxNode newDeclaration = containingDeclaration
                .ReplaceNode(variableDeclaration, newVariableDeclaration)
                .InsertModifier(SyntaxKind.AsyncKeyword);

            return document.ReplaceNodeAsync(containingDeclaration, newDeclaration, cancellationToken);
        }

        return document.ReplaceNodeAsync(variableDeclaration, newVariableDeclaration, cancellationToken);
    }

    public static Task<Document> AddExplicitCastAsync(
        Document document,
        ExpressionSyntax expression,
        ITypeSymbol destinationType,
        CancellationToken cancellationToken = default)
    {
        TypeSyntax type = destinationType.ToTypeSyntax().WithSimplifierAnnotation();

        return AddExplicitCastAsync(document, expression, type, cancellationToken);
    }

    public static Task<Document> AddExplicitCastAsync(
        Document document,
        ExpressionSyntax expression,
        TypeSyntax destinationType,
        CancellationToken cancellationToken = default)
    {
        ExpressionSyntax newExpression = expression
            .WithoutTrivia()
            .Parenthesize();

        ExpressionSyntax newNode = CastExpression(destinationType, newExpression)
            .WithTriviaFrom(expression)
            .Parenthesize();

        return document.ReplaceNodeAsync(expression, newNode, cancellationToken);
    }

    public static Task<Document> RemoveAsyncAwaitAsync(
        Document document,
        SyntaxToken asyncKeyword,
        CancellationToken cancellationToken = default)
    {
        return RemoveAsyncAwait.RefactorAsync(document, asyncKeyword, cancellationToken);
    }

    public static async Task<Document> AddNewDocumentationCommentsAsync(
        Document document,
        DocumentationCommentGeneratorSettings settings = null,
        bool skipNamespaceDeclaration = true,
        CancellationToken cancellationToken = default)
    {
        SyntaxNode root = await document.GetSyntaxRootAsync(cancellationToken).ConfigureAwait(false);

        var rewriter = new AddNewDocumentationCommentRewriter(settings, skipNamespaceDeclaration);

        SyntaxNode newRoot = rewriter.Visit(root);

        return document.WithSyntaxRoot(newRoot);
    }

    public static async Task<Document> AddBaseOrNewDocumentationCommentsAsync(
        Document document,
        SemanticModel semanticModel,
        DocumentationCommentGeneratorSettings settings = null,
        bool skipNamespaceDeclaration = true,
        CancellationToken cancellationToken = default)
    {
        SyntaxNode root = await document.GetSyntaxRootAsync(cancellationToken).ConfigureAwait(false);

        var rewriter = new AddBaseOrNewDocumentationCommentRewriter(semanticModel, settings, skipNamespaceDeclaration, cancellationToken);

        SyntaxNode newRoot = rewriter.Visit(root);

        return document.WithSyntaxRoot(newRoot);
    }

    public static Task<Document> RemoveParenthesesAsync(
        Document document,
        ParenthesizedExpressionSyntax parenthesizedExpression,
        CancellationToken cancellationToken = default)
    {
        ExpressionSyntax expression = parenthesizedExpression.Expression;

        SyntaxTriviaList leading = parenthesizedExpression.GetLeadingTrivia()
            .Concat(parenthesizedExpression.OpenParenToken.TrailingTrivia)
            .Concat(expression.GetLeadingTrivia())
            .ToSyntaxTriviaList();

        SyntaxTriviaList trailing = expression.GetTrailingTrivia()
            .Concat(parenthesizedExpression.CloseParenToken.LeadingTrivia)
            .Concat(parenthesizedExpression.GetTrailingTrivia())
            .ToSyntaxTriviaList();

        ExpressionSyntax newExpression = expression
            .WithLeadingTrivia(leading)
            .WithTrailingTrivia(trailing)
            .WithFormatterAnnotation();

        if (!leading.Any())
        {
            SyntaxNode parent = parenthesizedExpression.Parent;

            switch (parent.Kind())
            {
                case SyntaxKind.ReturnStatement:
                    {
                        var returnStatement = (ReturnStatementSyntax)parent;

                        SyntaxToken returnKeyword = returnStatement.ReturnKeyword;

                        if (!returnKeyword.TrailingTrivia.Any())
                        {
                            ReturnStatementSyntax newNode = returnStatement.Update(returnKeyword.WithTrailingTrivia(Space), newExpression, returnStatement.SemicolonToken);

                            return document.ReplaceNodeAsync(returnStatement, newNode, cancellationToken);
                        }

                        break;
                    }
                case SyntaxKind.YieldReturnStatement:
                    {
                        var yieldReturn = (YieldStatementSyntax)parent;

                        SyntaxToken returnKeyword = yieldReturn.ReturnOrBreakKeyword;

                        if (!returnKeyword.TrailingTrivia.Any())
                        {
                            YieldStatementSyntax newNode = yieldReturn.Update(yieldReturn.YieldKeyword, returnKeyword.WithTrailingTrivia(Space), newExpression, yieldReturn.SemicolonToken);

                            return document.ReplaceNodeAsync(yieldReturn, newNode, cancellationToken);
                        }

                        break;
                    }
                case SyntaxKind.AwaitExpression:
                    {
                        var awaitExpression = (AwaitExpressionSyntax)parent;

                        SyntaxToken awaitKeyword = awaitExpression.AwaitKeyword;

                        if (!awaitKeyword.TrailingTrivia.Any())
                        {
                            AwaitExpressionSyntax newNode = awaitExpression.Update(awaitKeyword.WithTrailingTrivia(Space), newExpression);

                            return document.ReplaceNodeAsync(awaitExpression, newNode, cancellationToken);
                        }

                        break;
                    }
            }
        }

        return document.ReplaceNodeAsync(parenthesizedExpression, newExpression, cancellationToken);
    }
}<|MERGE_RESOLUTION|>--- conflicted
+++ resolved
@@ -97,19 +97,10 @@
             {
                 if (f.Expression is DeclarationExpressionSyntax declarationExpression)
                     return f.WithExpression(declarationExpression.WithType(declarationExpression.Type.WithSimplifierAnnotation()));
-<<<<<<< HEAD
-=======
-
->>>>>>> 74b1b88e
                 if (f.Expression is PredefinedTypeSyntax or MemberAccessExpressionSyntax)
                 {
                     return f.WithExpression(DeclarationExpression(ParseTypeName(f.Expression.ToString()).WithSimplifierAnnotation(), DiscardDesignation()));
                 }
-<<<<<<< HEAD
-                
-=======
-
->>>>>>> 74b1b88e
                 SyntaxDebug.Fail(f.Expression);
 
                 return f;
