﻿// Copyright (c) Josef Pihrt and Contributors. Licensed under the Apache License, Version 2.0. See License.txt in the project root for license information.

using System.Threading.Tasks;
using Microsoft.CodeAnalysis;
using Roslynator.CSharp.CodeFixes;
using Roslynator.Testing.CSharp;
using Xunit;

namespace Roslynator.CSharp.Analysis.Tests;

public class RCS1208ReduceIfNestingTests : AbstractCSharpDiagnosticVerifier<ReduceIfNestingAnalyzer, IfStatementCodeFixProvider>
{
    public override DiagnosticDescriptor Descriptor { get; } = DiagnosticRules.ReduceIfNesting;

    [Fact, Trait(Traits.Analyzer, DiagnosticIdentifiers.ReduceIfNesting)]
    public async Task Test_WhenParentIsConstructor()
    {
        await VerifyDiagnosticAndFixAsync(@"
class C
{
    C(bool p)
    {
        [|if|] (p)
        {
            M2();
        }
    }

    void M2()
    {
    }
}
", @"
class C
{
    C(bool p)
    {
        if (!p)
        {
            return;
        }

        M2();
    }

    void M2()
    {
    }
}
");
    }

    [Fact, Trait(Traits.Analyzer, DiagnosticIdentifiers.ReduceIfNesting)]
    public async Task Test_WhenParentIsConversionOperator()
    {
        await VerifyDiagnosticAndFixAsync(@"
class C
{
    static bool b=false;
    public static implicit operator bool(C c)
    {
        [|if|] (b)
        {
            return M2();
        }
        return false;
    }

    static bool M2()
    {
        return true;
    }
}
", @"
class C
{
    static bool b=false;
    public static implicit operator bool(C c)
    {
        if (!b)
        {
            return false;
        }

        return M2();
    }

    static bool M2()
    {
        return true;
    }
}
");
    }

    [Fact, Trait(Traits.Analyzer, DiagnosticIdentifiers.ReduceIfNesting)]
    public async Task Test_WhenParentIsGetAccessor()
    {
        await VerifyDiagnosticAndFixAsync(@"
class C
{
    static bool b=false;
    public static bool s {
        get {
            [|if|] (b) {
                return M2();
            }
            return false;
        }  
    }

    static bool M2()
    {
        return true;
    }
}
", @"
class C
{
    static bool b=false;
    public static bool s {
        get
        {
            if (!b)
            {
                return false;
            }

            return M2();
        }
    }

    static bool M2()
    {
        return true;
    }
}
");
    }

    [Fact, Trait(Traits.Analyzer, DiagnosticIdentifiers.ReduceIfNesting)]
    public async Task Test_WhenParentIsLambda()
    {
        await VerifyDiagnosticAndFixAsync(@"
class C
{
    void M(bool p)
    {
        var f = () => 
        {
            [|if|] (p)
            {
                M2();
            }
        };
    }

    void M2()
    {
    }
}
", @"
class C
{
    void M(bool p)
    {
        var f = () =>
            {
                if (!p)
                {
                    return;
                }

                M2();
            }
;
    }

    void M2()
    {
    }
}
");
    }

    
    [Fact, Trait(Traits.Analyzer, DiagnosticIdentifiers.ReduceIfNesting)]
    public async Task Test_WhenParentIsLocalFunction()
    {
        await VerifyDiagnosticAndFixAsync(@"
class C
{
    void M(bool p)
    {
        void M3()
        {
            [|if|] (p)
            {
                M2();
            }

        }
        M3();
    }

    void M2()
    {
    }
}
", @"
class C
{
    void M(bool p)
    {
        void M3()
        {
            if (!p)
            {
                return;
            }

            M2();
        }
        M3();
    }

    void M2()
    {
    }
}
");
    }
    
    [Fact, Trait(Traits.Analyzer, DiagnosticIdentifiers.ReduceIfNesting)]
    public async Task Test_WhenParentIsMethod()
    {
        await VerifyDiagnosticAndFixAsync(@"
class C
{
    void M(bool p)
    {
        [|if|] (p)
        {
            M2();
        }
    }

    void M2()
    {
    }
}
", @"
class C
{
    void M(bool p)
    {
        if (!p)
        {
            return;
        }

        M2();
    }

    void M2()
    {
    }
}
");
    }
    
    
<<<<<<< HEAD
    
    [Fact, Trait(Traits.Analyzer, DiagnosticIdentifiers.ReduceIfNesting)]
    public async Task TestNoDiagnostic_OverlappingLocalVariables_WhenParentIsConstructor()
    {
        await VerifyNoDiagnosticAsync(@"
class C
{
    C(bool p)
    {
        if (p)
        {
            var s = 1;
        }

        if (p)
        {
            var s = 2;
=======
    [Fact, Trait(Traits.Analyzer, DiagnosticIdentifiers.ReduceIfNesting)]
    public async Task Test_InvertingCoalesceToFalse()
    {
        await VerifyDiagnosticAndFixAsync(@"
class C
{
    void M(bool? p)
    {
        [|if|] (p??false)
        {
>>>>>>> 1233a422
            M2();
        }
    }

    void M2()
    {
    }
}
<<<<<<< HEAD
");
    }
    
    [Fact, Trait(Traits.Analyzer, DiagnosticIdentifiers.ReduceIfNesting)]
    public async Task TestNoDiagnostic_OverlappingLocalVariables_WhenParentIsConversionOperator()
    {
        await VerifyNoDiagnosticAsync(@"
class C
{
    static bool b=false;
    public static implicit operator bool(C c)
    {
        if (b)
        {
            var s = 1;
        }
        if (b)
        {
            var s = 2;
            return M2();
        }
        return false;
    }

    static bool M2()
    {
        return true;
    }
}
");
    }
    
    [Fact, Trait(Traits.Analyzer, DiagnosticIdentifiers.ReduceIfNesting)]
    public async Task TestNoDiagnostic_OverlappingLocalVariables_WhenParentIsGetAccessor()
    {
        await VerifyNoDiagnosticAsync(@"
class C
{
    static bool b=false;
    public static bool s {
        get {
            if (b)
            {
                var s = 1;
            }

            if (b)
            {
                var s = 2;
                return M2();
            }
            return false;
        }  
    }

    static bool M2()
    {
        return true;
    }
}
");
    }
    
    [Fact, Trait(Traits.Analyzer, DiagnosticIdentifiers.ReduceIfNesting)]
    public async Task TestNoDiagnostic_OverlappingLocalVariables_WhenParentIsLambda()
    {
        await VerifyNoDiagnosticAsync(@"
class C
{
    void M(bool p)
    {
        var f = () => 
        {
            if (p)
            {
                var s = 1;
            }

            if (p)
            {
                var s = 2;
                M2();
            }
        };
=======
", @"
class C
{
    void M(bool? p)
    {
        if (p != true)
        {
            return;
        }

        M2();
    }

    void M2()
    {
    }
}
");
    }
    
    
    [Fact, Trait(Traits.Analyzer, DiagnosticIdentifiers.ReduceIfNesting)]
    public async Task Test_InvertingCoalesceToTrue()
    {
        await VerifyDiagnosticAndFixAsync(@"
class C
{
    void M(bool? p)
    {
        [|if|] (p??true)
        {
            M2();
        }
    }

    void M2()
    {
    }
}
", @"
class C
{
    void M(bool? p)
    {
        if (p == false)
        {
            return;
        }

        M2();
>>>>>>> 1233a422
    }

    void M2()
    {
    }
}
");
    }
<<<<<<< HEAD
    
    [Fact, Trait(Traits.Analyzer, DiagnosticIdentifiers.ReduceIfNesting)]
    public async Task TestNoDiagnostic_OverlappingLocalVariables_WhenParentIsLocalFunction()
    {
        await VerifyNoDiagnosticAsync(@"
class C
{
    void M(bool p)
    {
        void M3()
        {

            if (p)
            {
                var s = 1;
            }

            if (p)
            {
                var s = 2;
                M2();
            }

        }
        M3();
=======

    [Fact, Trait(Traits.Analyzer, DiagnosticIdentifiers.ReduceIfNesting)]
    public async Task Test_InvertingCoalesceToUnknown()
    {
        await VerifyDiagnosticAndFixAsync(@"
class C
{
    bool b { get; set; }

    void M(bool? p)
    {
        [|if|] (p??b)
        {
            M2();
        }
    }

    void M2()
    {
    }
}
", @"
class C
{
    bool b { get; set; }

    void M(bool? p)
    {
        if (!(p ?? b))
        {
            return;
        }

        M2();
>>>>>>> 1233a422
    }

    void M2()
    {
    }
}
");
    }
<<<<<<< HEAD
    
=======

>>>>>>> 1233a422
    [Fact, Trait(Traits.Analyzer, DiagnosticIdentifiers.ReduceIfNesting)]
    public async Task TestNoDiagnostic_OverlappingLocalVariables_WhenParentIsMethod()
    {
        await VerifyNoDiagnosticAsync(@"
class C
{
    void M(bool p, bool q)
    {
        if (p)
        {
            var x = 1;
            M2();
        }

        if(q)
        {
            var x = 2;
            M2();
        }

    }

    void M2()
    {
    }
}
");
    }
}<|MERGE_RESOLUTION|>--- conflicted
+++ resolved
@@ -13,12 +13,12 @@
     public override DiagnosticDescriptor Descriptor { get; } = DiagnosticRules.ReduceIfNesting;
 
     [Fact, Trait(Traits.Analyzer, DiagnosticIdentifiers.ReduceIfNesting)]
-    public async Task Test_WhenParentIsConstructor()
-    {
-        await VerifyDiagnosticAndFixAsync(@"
-class C
-{
-    C(bool p)
+    public async Task Test()
+    {
+        await VerifyDiagnosticAndFixAsync(@"
+class C
+{
+    void M(bool p)
     {
         [|if|] (p)
         {
@@ -33,7 +33,7 @@
 ", @"
 class C
 {
-    C(bool p)
+    void M(bool p)
     {
         if (!p)
         {
@@ -49,495 +49,137 @@
 }
 ");
     }
-
-    [Fact, Trait(Traits.Analyzer, DiagnosticIdentifiers.ReduceIfNesting)]
-    public async Task Test_WhenParentIsConversionOperator()
-    {
-        await VerifyDiagnosticAndFixAsync(@"
-class C
-{
-    static bool b=false;
-    public static implicit operator bool(C c)
-    {
-        [|if|] (b)
-        {
-            return M2();
-        }
-        return false;
-    }
-
-    static bool M2()
-    {
-        return true;
-    }
-}
-", @"
-class C
-{
-    static bool b=false;
-    public static implicit operator bool(C c)
-    {
-        if (!b)
-        {
-            return false;
-        }
-
-        return M2();
-    }
-
-    static bool M2()
-    {
-        return true;
-    }
-}
-");
-    }
-
-    [Fact, Trait(Traits.Analyzer, DiagnosticIdentifiers.ReduceIfNesting)]
-    public async Task Test_WhenParentIsGetAccessor()
-    {
-        await VerifyDiagnosticAndFixAsync(@"
-class C
-{
-    static bool b=false;
-    public static bool s {
-        get {
-            [|if|] (b) {
-                return M2();
-            }
-            return false;
-        }  
-    }
-
-    static bool M2()
-    {
-        return true;
-    }
-}
-", @"
-class C
-{
-    static bool b=false;
-    public static bool s {
-        get
-        {
-            if (!b)
-            {
-                return false;
-            }
-
-            return M2();
-        }
-    }
-
-    static bool M2()
-    {
-        return true;
-    }
-}
-");
-    }
-
-    [Fact, Trait(Traits.Analyzer, DiagnosticIdentifiers.ReduceIfNesting)]
-    public async Task Test_WhenParentIsLambda()
-    {
-        await VerifyDiagnosticAndFixAsync(@"
-class C
-{
-    void M(bool p)
-    {
-        var f = () => 
-        {
-            [|if|] (p)
-            {
-                M2();
-            }
-        };
-    }
-
-    void M2()
-    {
-    }
-}
-", @"
-class C
-{
-    void M(bool p)
-    {
-        var f = () =>
-            {
-                if (!p)
-                {
-                    return;
-                }
-
-                M2();
-            }
-;
-    }
-
-    void M2()
-    {
-    }
-}
-");
-    }
-
-    
-    [Fact, Trait(Traits.Analyzer, DiagnosticIdentifiers.ReduceIfNesting)]
-    public async Task Test_WhenParentIsLocalFunction()
-    {
-        await VerifyDiagnosticAndFixAsync(@"
-class C
-{
-    void M(bool p)
-    {
-        void M3()
-        {
-            [|if|] (p)
-            {
-                M2();
-            }
-
-        }
-        M3();
-    }
-
-    void M2()
-    {
-    }
-}
-", @"
-class C
-{
-    void M(bool p)
-    {
-        void M3()
-        {
-            if (!p)
-            {
-                return;
-            }
-
-            M2();
-        }
-        M3();
-    }
-
-    void M2()
-    {
-    }
-}
-");
-    }
-    
-    [Fact, Trait(Traits.Analyzer, DiagnosticIdentifiers.ReduceIfNesting)]
-    public async Task Test_WhenParentIsMethod()
-    {
-        await VerifyDiagnosticAndFixAsync(@"
-class C
-{
-    void M(bool p)
-    {
-        [|if|] (p)
-        {
-            M2();
-        }
-    }
-
-    void M2()
-    {
-    }
-}
-", @"
-class C
-{
-    void M(bool p)
-    {
-        if (!p)
-        {
-            return;
-        }
-
-        M2();
-    }
-
-    void M2()
-    {
-    }
-}
-");
-    }
-    
-    
-<<<<<<< HEAD
-    
-    [Fact, Trait(Traits.Analyzer, DiagnosticIdentifiers.ReduceIfNesting)]
-    public async Task TestNoDiagnostic_OverlappingLocalVariables_WhenParentIsConstructor()
+    
+    
+    [Fact, Trait(Traits.Analyzer, DiagnosticIdentifiers.ReduceIfNesting)]
+    public async Task Test_InvertingCoalesceToFalse()
+    {
+        await VerifyDiagnosticAndFixAsync(@"
+class C
+{
+    void M(bool? p)
+    {
+        [|if|] (p??false)
+        {
+            M2();
+        }
+    }
+
+    void M2()
+    {
+    }
+}
+", @"
+class C
+{
+    void M(bool? p)
+    {
+        if (p != true)
+        {
+            return;
+        }
+
+        M2();
+    }
+
+    void M2()
+    {
+    }
+}
+");
+    }
+    
+    
+    [Fact, Trait(Traits.Analyzer, DiagnosticIdentifiers.ReduceIfNesting)]
+    public async Task Test_InvertingCoalesceToTrue()
+    {
+        await VerifyDiagnosticAndFixAsync(@"
+class C
+{
+    void M(bool? p)
+    {
+        [|if|] (p??true)
+        {
+            M2();
+        }
+    }
+
+    void M2()
+    {
+    }
+}
+", @"
+class C
+{
+    void M(bool? p)
+    {
+        if (p == false)
+        {
+            return;
+        }
+
+        M2();
+    }
+
+    void M2()
+    {
+    }
+}
+");
+    }
+
+    [Fact, Trait(Traits.Analyzer, DiagnosticIdentifiers.ReduceIfNesting)]
+    public async Task Test_InvertingCoalesceToUnknown()
+    {
+        await VerifyDiagnosticAndFixAsync(@"
+class C
+{
+    bool b { get; set; }
+
+    void M(bool? p)
+    {
+        [|if|] (p??b)
+        {
+            M2();
+        }
+    }
+
+    void M2()
+    {
+    }
+}
+", @"
+class C
+{
+    bool b { get; set; }
+
+    void M(bool? p)
+    {
+        if (!(p ?? b))
+        {
+            return;
+        }
+
+        M2();
+    }
+
+    void M2()
+    {
+    }
+}
+");
+    }
+
+    [Fact, Trait(Traits.Analyzer, DiagnosticIdentifiers.ReduceIfNesting)]
+    public async Task TestNoDiagnostic_OverlappingLocalVariables()
     {
         await VerifyNoDiagnosticAsync(@"
 class C
 {
-    C(bool p)
+    void M(bool p, bool q)
     {
         if (p)
         {
-            var s = 1;
-        }
-
-        if (p)
-        {
-            var s = 2;
-=======
-    [Fact, Trait(Traits.Analyzer, DiagnosticIdentifiers.ReduceIfNesting)]
-    public async Task Test_InvertingCoalesceToFalse()
-    {
-        await VerifyDiagnosticAndFixAsync(@"
-class C
-{
-    void M(bool? p)
-    {
-        [|if|] (p??false)
-        {
->>>>>>> 1233a422
-            M2();
-        }
-    }
-
-    void M2()
-    {
-    }
-}
-<<<<<<< HEAD
-");
-    }
-    
-    [Fact, Trait(Traits.Analyzer, DiagnosticIdentifiers.ReduceIfNesting)]
-    public async Task TestNoDiagnostic_OverlappingLocalVariables_WhenParentIsConversionOperator()
-    {
-        await VerifyNoDiagnosticAsync(@"
-class C
-{
-    static bool b=false;
-    public static implicit operator bool(C c)
-    {
-        if (b)
-        {
-            var s = 1;
-        }
-        if (b)
-        {
-            var s = 2;
-            return M2();
-        }
-        return false;
-    }
-
-    static bool M2()
-    {
-        return true;
-    }
-}
-");
-    }
-    
-    [Fact, Trait(Traits.Analyzer, DiagnosticIdentifiers.ReduceIfNesting)]
-    public async Task TestNoDiagnostic_OverlappingLocalVariables_WhenParentIsGetAccessor()
-    {
-        await VerifyNoDiagnosticAsync(@"
-class C
-{
-    static bool b=false;
-    public static bool s {
-        get {
-            if (b)
-            {
-                var s = 1;
-            }
-
-            if (b)
-            {
-                var s = 2;
-                return M2();
-            }
-            return false;
-        }  
-    }
-
-    static bool M2()
-    {
-        return true;
-    }
-}
-");
-    }
-    
-    [Fact, Trait(Traits.Analyzer, DiagnosticIdentifiers.ReduceIfNesting)]
-    public async Task TestNoDiagnostic_OverlappingLocalVariables_WhenParentIsLambda()
-    {
-        await VerifyNoDiagnosticAsync(@"
-class C
-{
-    void M(bool p)
-    {
-        var f = () => 
-        {
-            if (p)
-            {
-                var s = 1;
-            }
-
-            if (p)
-            {
-                var s = 2;
-                M2();
-            }
-        };
-=======
-", @"
-class C
-{
-    void M(bool? p)
-    {
-        if (p != true)
-        {
-            return;
-        }
-
-        M2();
-    }
-
-    void M2()
-    {
-    }
-}
-");
-    }
-    
-    
-    [Fact, Trait(Traits.Analyzer, DiagnosticIdentifiers.ReduceIfNesting)]
-    public async Task Test_InvertingCoalesceToTrue()
-    {
-        await VerifyDiagnosticAndFixAsync(@"
-class C
-{
-    void M(bool? p)
-    {
-        [|if|] (p??true)
-        {
-            M2();
-        }
-    }
-
-    void M2()
-    {
-    }
-}
-", @"
-class C
-{
-    void M(bool? p)
-    {
-        if (p == false)
-        {
-            return;
-        }
-
-        M2();
->>>>>>> 1233a422
-    }
-
-    void M2()
-    {
-    }
-}
-");
-    }
-<<<<<<< HEAD
-    
-    [Fact, Trait(Traits.Analyzer, DiagnosticIdentifiers.ReduceIfNesting)]
-    public async Task TestNoDiagnostic_OverlappingLocalVariables_WhenParentIsLocalFunction()
-    {
-        await VerifyNoDiagnosticAsync(@"
-class C
-{
-    void M(bool p)
-    {
-        void M3()
-        {
-
-            if (p)
-            {
-                var s = 1;
-            }
-
-            if (p)
-            {
-                var s = 2;
-                M2();
-            }
-
-        }
-        M3();
-=======
-
-    [Fact, Trait(Traits.Analyzer, DiagnosticIdentifiers.ReduceIfNesting)]
-    public async Task Test_InvertingCoalesceToUnknown()
-    {
-        await VerifyDiagnosticAndFixAsync(@"
-class C
-{
-    bool b { get; set; }
-
-    void M(bool? p)
-    {
-        [|if|] (p??b)
-        {
-            M2();
-        }
-    }
-
-    void M2()
-    {
-    }
-}
-", @"
-class C
-{
-    bool b { get; set; }
-
-    void M(bool? p)
-    {
-        if (!(p ?? b))
-        {
-            return;
-        }
-
-        M2();
->>>>>>> 1233a422
-    }
-
-    void M2()
-    {
-    }
-}
-");
-    }
-<<<<<<< HEAD
-    
-=======
-
->>>>>>> 1233a422
-    [Fact, Trait(Traits.Analyzer, DiagnosticIdentifiers.ReduceIfNesting)]
-    public async Task TestNoDiagnostic_OverlappingLocalVariables_WhenParentIsMethod()
-    {
-        await VerifyNoDiagnosticAsync(@"
-class C
-{
-    void M(bool p, bool q)
-    {
-        if (p)
-        {
             var x = 1;
             M2();
         }
