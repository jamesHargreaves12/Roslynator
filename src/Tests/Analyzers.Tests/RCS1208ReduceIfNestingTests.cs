﻿// Copyright (c) Josef Pihrt and Contributors. Licensed under the Apache License, Version 2.0. See License.txt in the project root for license information.

using System.Threading.Tasks;
using Microsoft.CodeAnalysis;
using Roslynator.CSharp.CodeFixes;
using Roslynator.Testing.CSharp;
using Xunit;

namespace Roslynator.CSharp.Analysis.Tests;

public class RCS1208ReduceIfNestingTests : AbstractCSharpDiagnosticVerifier<ReduceIfNestingAnalyzer, IfStatementCodeFixProvider>
{
    public override DiagnosticDescriptor Descriptor { get; } = DiagnosticRules.ReduceIfNesting;

    [Fact, Trait(Traits.Analyzer, DiagnosticIdentifiers.ReduceIfNesting)]
    public async Task Test_WhenParentIsConstructor()
    {
        await VerifyDiagnosticAndFixAsync(@"
class C
{
    C(bool p)
    {
        [|if|] (p)
        {
            M2();
        }
    }

    void M2()
    {
    }
}
", @"
class C
{
    C(bool p)
    {
        if (!p)
        {
            return;
        }

        M2();
    }

    void M2()
    {
    }
}
");
    }

    [Fact, Trait(Traits.Analyzer, DiagnosticIdentifiers.ReduceIfNesting)]
    public async Task Test_WhenParentIsConversionOperator()
    {
        await VerifyDiagnosticAndFixAsync(@"
class C
{
    static bool b=false;
    public static implicit operator bool(C c)
    {
        [|if|] (b)
        {
            return M2();
        }
        return false;
    }

    static bool M2()
    {
        return true;
    }
}
", @"
class C
{
    static bool b=false;
    public static implicit operator bool(C c)
    {
        if (!b)
        {
            return false;
        }

        return M2();
    }

    static bool M2()
    {
        return true;
    }
}
");
    }

    [Fact, Trait(Traits.Analyzer, DiagnosticIdentifiers.ReduceIfNesting)]
    public async Task Test_WhenParentIsGetAccessor()
    {
        await VerifyDiagnosticAndFixAsync(@"
class C
{
    static bool b=false;
    public static bool s {
        get {
            [|if|] (b) {
                return M2();
            }
            return false;
        }  
    }

    static bool M2()
    {
        return true;
    }
}
", @"
class C
{
    static bool b=false;
    public static bool s {
        get
        {
            if (!b)
            {
                return false;
            }

            return M2();
        }
    }

    static bool M2()
    {
        return true;
    }
}
");
    }

    [Fact, Trait(Traits.Analyzer, DiagnosticIdentifiers.ReduceIfNesting)]
    public async Task Test_WhenParentIsLambda()
    {
        await VerifyDiagnosticAndFixAsync(@"
class C
{
    void M(bool p)
    {
        var f = () => 
        {
            [|if|] (p)
            {
                M2();
            }
        };
    }

    void M2()
    {
    }
}
", @"
class C
{
    void M(bool p)
    {
        var f = () =>
            {
                if (!p)
                {
                    return;
                }

                M2();
            }
;
    }

    void M2()
    {
    }
}
");
    }

    
    [Fact, Trait(Traits.Analyzer, DiagnosticIdentifiers.ReduceIfNesting)]
    public async Task Test_WhenParentIsLocalFunction()
    {
        await VerifyDiagnosticAndFixAsync(@"
class C
{
    void M(bool p)
    {
        void M3()
        {
            [|if|] (p)
            {
                M2();
            }

        }
        M3();
    }

    void M2()
    {
    }
}
", @"
class C
{
    void M(bool p)
    {
        void M3()
        {
            if (!p)
            {
                return;
            }

            M2();
        }
        M3();
    }

    void M2()
    {
    }
}
");
    }
    
    [Fact, Trait(Traits.Analyzer, DiagnosticIdentifiers.ReduceIfNesting)]
    public async Task Test_WhenParentIsMethod()
    {
        await VerifyDiagnosticAndFixAsync(@"
class C
{
    void M(bool p)
    {
        [|if|] (p)
        {
            M2();
        }
    }

    void M2()
    {
    }
}
", @"
class C
{
    void M(bool p)
    {
        if (!p)
        {
            return;
        }

        M2();
    }

    void M2()
    {
    }
}
");
    }
<<<<<<< HEAD
    
    
    
    [Fact, Trait(Traits.Analyzer, DiagnosticIdentifiers.ReduceIfNesting)]
    public async Task TestNoDiagnostic_OverlappingLocalVariables_WhenParentIsConstructor()
    {
        await VerifyNoDiagnosticAsync(@"
class C
{
    C(bool p)
    {
        if (p)
        {
            var s = 1;
        }

        if (p)
        {
            var s = 2;
            M2();
        }
    }

    void M2()
    {
    }
}
");
    }
    
    [Fact, Trait(Traits.Analyzer, DiagnosticIdentifiers.ReduceIfNesting)]
    public async Task TestNoDiagnostic_OverlappingLocalVariables_WhenParentIsConversionOperator()
    {
        await VerifyNoDiagnosticAsync(@"
class C
{
    static bool b=false;
    public static implicit operator bool(C c)
    {
        if (b)
        {
            var s = 1;
        }
        if (b)
        {
            var s = 2;
            return M2();
        }
        return false;
    }

    static bool M2()
    {
        return true;
    }
}
");
    }
    
    [Fact, Trait(Traits.Analyzer, DiagnosticIdentifiers.ReduceIfNesting)]
    public async Task TestNoDiagnostic_OverlappingLocalVariables_WhenParentIsGetAccessor()
    {
        await VerifyNoDiagnosticAsync(@"
class C
{
    static bool b=false;
    public static bool s {
        get {
            if (b)
            {
                var s = 1;
            }

            if (b)
            {
                var s = 2;
                return M2();
            }
            return false;
        }  
    }

    static bool M2()
    {
        return true;
    }
}
");
    }
    
    [Fact, Trait(Traits.Analyzer, DiagnosticIdentifiers.ReduceIfNesting)]
    public async Task TestNoDiagnostic_OverlappingLocalVariables_WhenParentIsLambda()
    {
        await VerifyNoDiagnosticAsync(@"
class C
{
    void M(bool p)
    {
        var f = () => 
        {
            if (p)
            {
                var s = 1;
            }

            if (p)
            {
                var s = 2;
                M2();
            }
        };
    }

    void M2()
    {
    }
}
");
    }
    
    [Fact, Trait(Traits.Analyzer, DiagnosticIdentifiers.ReduceIfNesting)]
    public async Task TestNoDiagnostic_OverlappingLocalVariables_WhenParentIsLocalFunction()
    {
        await VerifyNoDiagnosticAsync(@"
class C
{
    void M(bool p)
    {
        void M3()
        {

            if (p)
            {
                var s = 1;
            }

            if (p)
            {
                var s = 2;
                M2();
            }

        }
        M3();
    }

    void M2()
    {
    }
}
");
    }
    
=======

>>>>>>> faf227d1
    [Fact, Trait(Traits.Analyzer, DiagnosticIdentifiers.ReduceIfNesting)]
    public async Task TestNoDiagnostic_OverlappingLocalVariables_WhenParentIsMethod()
    {
        await VerifyNoDiagnosticAsync(@"
class C
{
    void M(bool p, bool q)
    {
        if (p)
        {
            var x = 1;
            M2();
        }

        if(q)
        {
            var x = 2;
            M2();
        }

    }

    void M2()
    {
    }
}
");
    }
}<|MERGE_RESOLUTION|>--- conflicted
+++ resolved
@@ -268,9 +268,6 @@
 }
 ");
     }
-<<<<<<< HEAD
-    
-    
     
     [Fact, Trait(Traits.Analyzer, DiagnosticIdentifiers.ReduceIfNesting)]
     public async Task TestNoDiagnostic_OverlappingLocalVariables_WhenParentIsConstructor()
@@ -422,9 +419,6 @@
 ");
     }
     
-=======
-
->>>>>>> faf227d1
     [Fact, Trait(Traits.Analyzer, DiagnosticIdentifiers.ReduceIfNesting)]
     public async Task TestNoDiagnostic_OverlappingLocalVariables_WhenParentIsMethod()
     {
