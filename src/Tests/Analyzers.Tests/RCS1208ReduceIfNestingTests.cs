﻿// Copyright (c) Josef Pihrt and Contributors. Licensed under the Apache License, Version 2.0. See License.txt in the project root for license information.

using System.Threading.Tasks;
using Microsoft.CodeAnalysis;
using Roslynator.CSharp.CodeFixes;
using Roslynator.Testing.CSharp;
using Xunit;

namespace Roslynator.CSharp.Analysis.Tests;

public class RCS1208ReduceIfNestingTests : AbstractCSharpDiagnosticVerifier<ReduceIfNestingAnalyzer, IfStatementCodeFixProvider>
{
    public override DiagnosticDescriptor Descriptor { get; } = DiagnosticRules.ReduceIfNesting;

    [Fact, Trait(Traits.Analyzer, DiagnosticIdentifiers.ReduceIfNesting)]
    public async Task Test_WhenParentIsConstructor()
    {
        await VerifyDiagnosticAndFixAsync(@"
class C
{
    C(bool p)
    {
        [|if|] (p)
        {
            M2();
        }
    }

    void M2()
    {
    }
}
", @"
class C
{
    C(bool p)
    {
        if (!p)
        {
            return;
        }

        M2();
    }

    void M2()
    {
    }
}
");
    }

    [Fact, Trait(Traits.Analyzer, DiagnosticIdentifiers.ReduceIfNesting)]
    public async Task Test_WhenParentIsConversionOperator()
    {
        await VerifyDiagnosticAndFixAsync(@"
class C
{
    static bool b=false;
    public static implicit operator bool(C c)
    {
        [|if|] (b)
        {
            return M2();
        }
        return false;
    }

    static bool M2()
    {
        return true;
    }
}
", @"
class C
{
    static bool b=false;
    public static implicit operator bool(C c)
    {
        if (!b)
        {
            return false;
        }

        return M2();
    }

    static bool M2()
    {
        return true;
    }
}
");
    }

    [Fact, Trait(Traits.Analyzer, DiagnosticIdentifiers.ReduceIfNesting)]
    public async Task Test_WhenParentIsGetAccessor()
    {
        await VerifyDiagnosticAndFixAsync(@"
class C
{
    static bool b=false;
    public static bool s {
        get {
            [|if|] (b) {
                return M2();
            }
            return false;
        }  
    }

    static bool M2()
    {
        return true;
    }
}
", @"
class C
{
    static bool b=false;
    public static bool s {
        get
        {
            if (!b)
            {
                return false;
            }

            return M2();
        }
    }

    static bool M2()
    {
        return true;
    }
}
");
    }

    [Fact, Trait(Traits.Analyzer, DiagnosticIdentifiers.ReduceIfNesting)]
    public async Task Test_WhenParentIsLambda()
    {
        await VerifyDiagnosticAndFixAsync(@"
class C
{
    void M(bool p)
    {
        var f = () => 
        {
            [|if|] (p)
            {
                M2();
            }
        };
    }

    void M2()
    {
    }
}
", @"
class C
{
    void M(bool p)
    {
        var f = () =>
            {
                if (!p)
                {
                    return;
                }

                M2();
            }
;
    }

    void M2()
    {
    }
}
");
    }

    
    [Fact, Trait(Traits.Analyzer, DiagnosticIdentifiers.ReduceIfNesting)]
    public async Task Test_WhenParentIsLocalFunction()
    {
        await VerifyDiagnosticAndFixAsync(@"
class C
{
    void M(bool p)
    {
        void M3()
        {
            [|if|] (p)
            {
                M2();
            }

        }
        M3();
    }

    void M2()
    {
    }
}
", @"
class C
{
    void M(bool p)
    {
        void M3()
        {
            if (!p)
            {
                return;
            }

            M2();
        }
        M3();
    }

    void M2()
    {
    }
}
");
    }
    
    [Fact, Trait(Traits.Analyzer, DiagnosticIdentifiers.ReduceIfNesting)]
    public async Task Test_WhenParentIsMethod()
    {
        await VerifyDiagnosticAndFixAsync(@"
class C
{
    void M(bool p)
    {
        [|if|] (p)
        {
            M2();
        }
    }

    void M2()
    {
    }
}
", @"
class C
{
    void M(bool p)
    {
        if (!p)
        {
            return;
        }

        M2();
    }

    void M2()
    {
    }
}
");
    }
    
<<<<<<< HEAD
    [Fact, Trait(Traits.Analyzer, DiagnosticIdentifiers.ReduceIfNesting)]
    public async Task TestNoDiagnostic_OverlappingLocalVariables_WhenParentIsConstructor()
    {
        await VerifyNoDiagnosticAsync(@"
class C
{
    C(bool p)
    {
        if (p)
        {
            var s = 1;
        }

        if (p)
        {
            var s = 2;
            M2();
        }
=======
    
    [Fact, Trait(Traits.Analyzer, DiagnosticIdentifiers.ReduceIfNesting)]
    public async Task Test_InvertingCoalesceToFalse()
    {
        await VerifyDiagnosticAndFixAsync(@"
class C
{
    void M(bool? p)
    {
        [|if|] (p??false)
        {
            M2();
        }
    }

    void M2()
    {
    }
}
", @"
class C
{
    void M(bool? p)
    {
        if (p != true)
        {
            return;
        }

        M2();
>>>>>>> e0174991
    }

    void M2()
    {
    }
}
");
    }
    
<<<<<<< HEAD
    [Fact, Trait(Traits.Analyzer, DiagnosticIdentifiers.ReduceIfNesting)]
    public async Task TestNoDiagnostic_OverlappingLocalVariables_WhenParentIsConversionOperator()
    {
        await VerifyNoDiagnosticAsync(@"
class C
{
    static bool b=false;
    public static implicit operator bool(C c)
    {
        if (b)
        {
            var s = 1;
        }
        if (b)
        {
            var s = 2;
            return M2();
        }
        return false;
    }

    static bool M2()
    {
        return true;
    }
}
");
    }
    
    [Fact, Trait(Traits.Analyzer, DiagnosticIdentifiers.ReduceIfNesting)]
    public async Task TestNoDiagnostic_OverlappingLocalVariables_WhenParentIsGetAccessor()
    {
        await VerifyNoDiagnosticAsync(@"
class C
{
    static bool b=false;
    public static bool s {
        get {
            if (b)
            {
                var s = 1;
            }

            if (b)
            {
                var s = 2;
                return M2();
            }
            return false;
        }  
    }

    static bool M2()
    {
        return true;
    }
}
");
    }
    
    [Fact, Trait(Traits.Analyzer, DiagnosticIdentifiers.ReduceIfNesting)]
    public async Task TestNoDiagnostic_OverlappingLocalVariables_WhenParentIsLambda()
    {
        await VerifyNoDiagnosticAsync(@"
class C
{
    void M(bool p)
    {
        var f = () => 
        {
            if (p)
            {
                var s = 1;
            }

            if (p)
            {
                var s = 2;
                M2();
            }
        };
=======
    
    [Fact, Trait(Traits.Analyzer, DiagnosticIdentifiers.ReduceIfNesting)]
    public async Task Test_InvertingCoalesceToTrue()
    {
        await VerifyDiagnosticAndFixAsync(@"
class C
{
    void M(bool? p)
    {
        [|if|] (p??true)
        {
            M2();
        }
    }

    void M2()
    {
    }
}
", @"
class C
{
    void M(bool? p)
    {
        if (p == false)
        {
            return;
        }

        M2();
    }

    void M2()
    {
    }
}
");
    }

    [Fact, Trait(Traits.Analyzer, DiagnosticIdentifiers.ReduceIfNesting)]
    public async Task Test_InvertingCoalesceToUnknown()
    {
        await VerifyDiagnosticAndFixAsync(@"
class C
{
    bool b { get; set; }

    void M(bool? p)
    {
        [|if|] (p??b)
        {
            M2();
        }
>>>>>>> e0174991
    }

    void M2()
    {
    }
}
<<<<<<< HEAD
");
    }
    
    [Fact, Trait(Traits.Analyzer, DiagnosticIdentifiers.ReduceIfNesting)]
    public async Task TestNoDiagnostic_OverlappingLocalVariables_WhenParentIsLocalFunction()
    {
        await VerifyNoDiagnosticAsync(@"
class C
{
    void M(bool p)
    {
        void M3()
        {

            if (p)
            {
                var s = 1;
            }

            if (p)
            {
                var s = 2;
                M2();
            }

        }
        M3();
=======
", @"
class C
{
    bool b { get; set; }

    void M(bool? p)
    {
        if (!(p ?? b))
        {
            return;
        }

        M2();
    }

    void M2()
    {
    }
}
");
>>>>>>> e0174991
    }

    void M2()
    {
    }
}
");
    }
    
    [Fact, Trait(Traits.Analyzer, DiagnosticIdentifiers.ReduceIfNesting)]
    public async Task TestNoDiagnostic_OverlappingLocalVariables_WhenParentIsMethod()
    {
        await VerifyNoDiagnosticAsync(@"
class C
{
    void M(bool p, bool q)
    {
        if (p)
        {
            var x = 1;
            M2();
        }

        if(q)
        {
            var x = 2;
            M2();
        }

    }

    void M2()
    {
    }
}
");
    }
}<|MERGE_RESOLUTION|>--- conflicted
+++ resolved
@@ -269,7 +269,6 @@
 ");
     }
     
-<<<<<<< HEAD
     [Fact, Trait(Traits.Analyzer, DiagnosticIdentifiers.ReduceIfNesting)]
     public async Task TestNoDiagnostic_OverlappingLocalVariables_WhenParentIsConstructor()
     {
@@ -288,8 +287,15 @@
             var s = 2;
             M2();
         }
-=======
-    
+    }
+
+    void M2()
+    {
+    }
+}
+");
+    }
+
     [Fact, Trait(Traits.Analyzer, DiagnosticIdentifiers.ReduceIfNesting)]
     public async Task Test_InvertingCoalesceToFalse()
     {
@@ -319,17 +325,16 @@
         }
 
         M2();
->>>>>>> e0174991
-    }
-
-    void M2()
-    {
-    }
-}
-");
-    }
-    
-<<<<<<< HEAD
+    }
+
+    void M2()
+    {
+    }
+}
+");
+    }
+
+    
     [Fact, Trait(Traits.Analyzer, DiagnosticIdentifiers.ReduceIfNesting)]
     public async Task TestNoDiagnostic_OverlappingLocalVariables_WhenParentIsConversionOperator()
     {
@@ -389,6 +394,44 @@
 }
 ");
     }
+
+    [Fact, Trait(Traits.Analyzer, DiagnosticIdentifiers.ReduceIfNesting)]
+    public async Task Test_InvertingCoalesceToTrue()
+    {
+        await VerifyDiagnosticAndFixAsync(@"
+class C
+{
+    void M(bool? p)
+    {
+        [|if|] (p??true)
+        {
+            M2();
+        }
+    }
+
+    void M2()
+    {
+    }
+}
+", @"
+class C
+{
+    void M(bool? p)
+    {
+        if (p == false)
+        {
+            return;
+        }
+
+        M2();
+    }
+
+    void M2()
+    {
+    }
+}
+");
+    }
     
     [Fact, Trait(Traits.Analyzer, DiagnosticIdentifiers.ReduceIfNesting)]
     public async Task TestNoDiagnostic_OverlappingLocalVariables_WhenParentIsLambda()
@@ -411,68 +454,35 @@
                 M2();
             }
         };
-=======
-    
-    [Fact, Trait(Traits.Analyzer, DiagnosticIdentifiers.ReduceIfNesting)]
-    public async Task Test_InvertingCoalesceToTrue()
-    {
-        await VerifyDiagnosticAndFixAsync(@"
-class C
-{
+    }
+
+    void M2()
+    {
+    }
+}
+");
+    }
+
+    [Fact, Trait(Traits.Analyzer, DiagnosticIdentifiers.ReduceIfNesting)]
+    public async Task Test_InvertingCoalesceToUnknown()
+    {
+        await VerifyDiagnosticAndFixAsync(@"
+class C
+{
+    bool b { get; set; }
+
     void M(bool? p)
     {
-        [|if|] (p??true)
-        {
-            M2();
-        }
-    }
-
-    void M2()
-    {
-    }
-}
-", @"
-class C
-{
-    void M(bool? p)
-    {
-        if (p == false)
-        {
-            return;
-        }
-
-        M2();
-    }
-
-    void M2()
-    {
-    }
-}
-");
-    }
-
-    [Fact, Trait(Traits.Analyzer, DiagnosticIdentifiers.ReduceIfNesting)]
-    public async Task Test_InvertingCoalesceToUnknown()
-    {
-        await VerifyDiagnosticAndFixAsync(@"
-class C
-{
-    bool b { get; set; }
-
-    void M(bool? p)
-    {
         [|if|] (p??b)
         {
             M2();
         }
->>>>>>> e0174991
-    }
-
-    void M2()
-    {
-    }
-}
-<<<<<<< HEAD
+    }
+
+    void M2()
+    {
+    }
+}
 ");
     }
     
@@ -500,28 +510,6 @@
 
         }
         M3();
-=======
-", @"
-class C
-{
-    bool b { get; set; }
-
-    void M(bool? p)
-    {
-        if (!(p ?? b))
-        {
-            return;
-        }
-
-        M2();
-    }
-
-    void M2()
-    {
-    }
-}
-");
->>>>>>> e0174991
     }
 
     void M2()
