﻿// Copyright (c) Josef Pihrt and Contributors. Licensed under the Apache License, Version 2.0. See License.txt in the project root for license information.

using System.Threading.Tasks;
using Microsoft.CodeAnalysis;
using Roslynator.CSharp.CodeFixes;
using Roslynator.Testing.CSharp;
using Xunit;

namespace Roslynator.CSharp.Analysis.Tests;

public class RCS1009UseExplicitTypeInsteadOfVarInForEachTests : AbstractCSharpDiagnosticVerifier<UseExplicitTypeInsteadOfVarInForEachAnalyzer, UseExplicitTypeInsteadOfVarInForEachCodeFixProvider>
{
    public override DiagnosticDescriptor Descriptor { get; } = DiagnosticRules.UseExplicitTypeInsteadOfVarInForEach;

    [Fact, Trait(Traits.Analyzer, DiagnosticIdentifiers.UseExplicitTypeInsteadOfVarInForEach)]
    public async Task TestDiagnostic()
    {
        await VerifyDiagnosticAndFixAsync(@"
using System;
using System.Collections.Generic;

class C
{
    public void M()
    {
        var items = new List<DateTime>();

        foreach ([|var|] item in items)
        {
        }
    }
}
", @"
using System;
using System.Collections.Generic;

class C
{
    public void M()
    {
        var items = new List<DateTime>();

        foreach (DateTime item in items)
        {
        }
    }
}
");
    }

    [Fact, Trait(Traits.Analyzer, DiagnosticIdentifiers.UseExplicitTypeInsteadOfVarInForEach)]
    public async Task TestDiagnostic_Tuple_DeclarationExpression()
    {
        await VerifyDiagnosticAndFixAsync(@"
using System.Collections.Generic;

class C
{
    IEnumerable<(object x, System.DateTime y)> M()
    {
        foreach ([|var|] (x, y) in M())
        {
        }

        return default;
    }
}
", @"
using System.Collections.Generic;

class C
{
    IEnumerable<(object x, System.DateTime y)> M()
    {
        foreach ((object x, System.DateTime y) in M())
        {
        }

        return default;
    }
}
");
    }

    [Fact, Trait(Traits.Analyzer, DiagnosticIdentifiers.UseExplicitTypeInsteadOfVarInForEach)]
    public async Task TestDiagnostic_TupleExpression()
    {
        await VerifyDiagnosticAndFixAsync(@"
using System.Collections.Generic;

class C
{
    IEnumerable<(object x, System.DateTime y)> M()
    {
        foreach ((object x, [|var|] y) in M())
        {
        }

        return default;
    }
}
", @"
using System.Collections.Generic;

class C
{
    IEnumerable<(object x, System.DateTime y)> M()
    {
        foreach ((object x, System.DateTime y) in M())
        {
        }

        return default;
    }
}
");
    }

    [Fact, Trait(Traits.Analyzer, DiagnosticIdentifiers.UseExplicitTypeInsteadOfVarInForEach)]
    public async Task TestDiagnostic_TupleExpression_AllVar()
    {
        await VerifyDiagnosticAndFixAsync(@"
using System.Collections.Generic;

class C
{
    IEnumerable<(object x, System.DateTime y)> M()
    {
        foreach (([|var|] x, [|var|] y) in M())
        {
        }

        return default;
    }
}
", @"
using System.Collections.Generic;

class C
{
    IEnumerable<(object x, System.DateTime y)> M()
    {
        foreach ((object x, System.DateTime y) in M())
        {
        }

        return default;
    }
}
");
    }

    [Fact, Trait(Traits.Analyzer, DiagnosticIdentifiers.UseExplicitTypeInsteadOfVarInForEach)]
    public async Task TestNoDiagnostic()
    {
        await VerifyNoDiagnosticAsync(@"
using System;
using System.Collections.Generic;

class C
{
    public void M()
    {
        var items = new List<DateTime>();

        foreach (DateTime item in items)
        {
        }
    }
}");
    }

    [Fact, Trait(Traits.Analyzer, DiagnosticIdentifiers.UseExplicitTypeInsteadOfVarWhenTypeIsObvious)]
    public async Task Test_TupleExpression_WithDiscardPredefinedType()
    {
        await VerifyDiagnosticAndFixAsync(@"
using System;
using System.Collections.Generic;

class C
{
    void M()
    {
        var items = new List<(object, System.DateTime)>();

        foreach ([|var|] (_, y) in items)
        {
        }
    }
}
", @"
using System;
using System.Collections.Generic;

class C
{
    void M()
    {
        var items = new List<(object, System.DateTime)>();

        foreach ((object _, DateTime y) in items)
        {
        }
    }
}
");
    }

    [Fact, Trait(Traits.Analyzer, DiagnosticIdentifiers.UseExplicitTypeInsteadOfVarWhenTypeIsObvious)]
<<<<<<< HEAD
        public async Task Test_TupleExpression_WithDiscardNonPredefinedType()
        {
            await VerifyDiagnosticAndFixAsync(@"
=======
    public async Task Test_TupleExpression_WithDiscardNonPredefinedType()
    {
        await VerifyDiagnosticAndFixAsync(@"
>>>>>>> 74b1b88e
using System;
using System.Collections.Generic;

class C
{
    void M()
    {
        var items = new List<(object, System.DateTime)>();

        foreach ([|var|] (x, _) in items)
        {
        }
    }
}
", @"
using System;
using System.Collections.Generic;

class C
{
    void M()
    {
        var items = new List<(object, System.DateTime)>();

        foreach ((object x, DateTime _) in items)
        {
        }
    }
}
");
    }
<<<<<<< HEAD

=======
>>>>>>> 74b1b88e
}<|MERGE_RESOLUTION|>--- conflicted
+++ resolved
@@ -207,15 +207,9 @@
     }
 
     [Fact, Trait(Traits.Analyzer, DiagnosticIdentifiers.UseExplicitTypeInsteadOfVarWhenTypeIsObvious)]
-<<<<<<< HEAD
         public async Task Test_TupleExpression_WithDiscardNonPredefinedType()
         {
             await VerifyDiagnosticAndFixAsync(@"
-=======
-    public async Task Test_TupleExpression_WithDiscardNonPredefinedType()
-    {
-        await VerifyDiagnosticAndFixAsync(@"
->>>>>>> 74b1b88e
 using System;
 using System.Collections.Generic;
 
@@ -247,8 +241,4 @@
 }
 ");
     }
-<<<<<<< HEAD
-
-=======
->>>>>>> 74b1b88e
 }