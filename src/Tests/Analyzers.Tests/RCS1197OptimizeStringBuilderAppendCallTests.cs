--- conflicted
+++ resolved
@@ -375,39 +375,23 @@
     {
         await VerifyDiagnosticAndFixAsync(@"
 using System.Text;
-<<<<<<< HEAD
-
-=======
->>>>>>> a9b5e916
-class C
-{
-    void M()
-    {
-        string s = null;
-        var sb = new StringBuilder();
-<<<<<<< HEAD
-
-=======
->>>>>>> a9b5e916
+class C
+{
+    void M()
+    {
+        string s = null;
+        var sb = new StringBuilder();
         sb.Append([|$""""""<a href=""somelink"">{s}</a>""""""|]);
     }
 }
 ", @"
 using System.Text;
-<<<<<<< HEAD
-
-=======
->>>>>>> a9b5e916
-class C
-{
-    void M()
-    {
-        string s = null;
-        var sb = new StringBuilder();
-<<<<<<< HEAD
-
-=======
->>>>>>> a9b5e916
+class C
+{
+    void M()
+    {
+        string s = null;
+        var sb = new StringBuilder();
         sb.Append(""""""<a href=""somelink"">"""""").Append(s).Append(""""""</a>"""""");
     }
 }
@@ -419,20 +403,12 @@
     {
         await VerifyDiagnosticAndFixAsync(@"
 using System.Text;
-<<<<<<< HEAD
-
-=======
->>>>>>> a9b5e916
-class C
-{
-    void M()
-    {
-        string s = null;
-        var sb = new StringBuilder();
-<<<<<<< HEAD
-
-=======
->>>>>>> a9b5e916
+class C
+{
+    void M()
+    {
+        string s = null;
+        var sb = new StringBuilder();
         sb.Append([|$""""""
                     <a href=""somelink"">{s}</a>
 """"""|]
@@ -441,20 +417,12 @@
 }
 ", @"
 using System.Text;
-<<<<<<< HEAD
-
-=======
->>>>>>> a9b5e916
-class C
-{
-    void M()
-    {
-        string s = null;
-        var sb = new StringBuilder();
-<<<<<<< HEAD
-
-=======
->>>>>>> a9b5e916
+class C
+{
+    void M()
+    {
+        string s = null;
+        var sb = new StringBuilder();
         sb.Append(""""""
                     <a href=""somelink"">
 """"""
