--- conflicted
+++ resolved
@@ -116,11 +116,8 @@
         public const string MergeIfStatements = Prefix + "0075";
         public const string MergeIfWithParentIf = Prefix + "0196";
         public const string MergeLocalDeclarations = Prefix + "0077";
-<<<<<<< HEAD
+        public const string MergeSwitchSections = Prefix + "0110";
         public const string MoveLocalFunction = Prefix + "X005";
-=======
-        public const string MergeSwitchSections = Prefix + "0110";
->>>>>>> 2a2e0531
         public const string MoveUnsafeContextToContainingDeclaration = Prefix + "0202";
         public const string NotifyWhenPropertyChanges = Prefix + "0083";
         public const string ParenthesizeExpression = Prefix + "0084";
