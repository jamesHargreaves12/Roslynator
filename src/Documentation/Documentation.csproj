--- conflicted
+++ resolved
@@ -40,11 +40,7 @@
 
   <ItemGroup>
     <PackageReference Include="Microsoft.CodeAnalysis.CSharp.Workspaces" Version="4.2.0" />
-<<<<<<< HEAD
-    <PackageReference Include="DotMarkdown" Version="0.1.1-abc" />
-=======
     <PackageReference Include="DotMarkdown" Version="0.2.0" />
->>>>>>> 8521d0f1
   </ItemGroup>
 
   <ItemGroup>
