--- conflicted
+++ resolved
@@ -38,21 +38,12 @@
         context.RegisterCodeFix(codeAction, context.Diagnostics[0]);
     }
 
-<<<<<<< HEAD
-        internal static async Task<Document> RemoveEmptyFinallyClauseAsync(
-            Document document,
-            FinallyClauseSyntax finallyClause,
-            CancellationToken cancellationToken)
-        {
-            var tryStatement = (TryStatementSyntax)finallyClause.Parent;
-=======
     private static async Task<Document> RemoveEmptyFinallyClauseAsync(
         Document document,
         FinallyClauseSyntax finallyClause,
         CancellationToken cancellationToken)
     {
         var tryStatement = (TryStatementSyntax)finallyClause.Parent;
->>>>>>> 73bbf050
 
         SyntaxList<CatchClauseSyntax> catches = tryStatement.Catches;
 
