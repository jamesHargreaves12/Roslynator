﻿// Copyright (c) Josef Pihrt and Contributors. Licensed under the Apache License, Version 2.0. See License.txt in the project root for license information.

using System;
using System.Collections.Immutable;
using System.Composition;
using System.Linq;
using System.Threading;
using System.Threading.Tasks;
using Microsoft.CodeAnalysis;
using Microsoft.CodeAnalysis.CodeActions;
using Microsoft.CodeAnalysis.CodeFixes;
using Microsoft.CodeAnalysis.CSharp;
using Microsoft.CodeAnalysis.CSharp.Syntax;
using Roslynator.CodeFixes;
using static Microsoft.CodeAnalysis.CSharp.SyntaxFactory;

namespace Roslynator.CSharp.CodeFixes;

[ExportCodeFixProvider(LanguageNames.CSharp, Name = nameof(UseExplicitlyOrImplicitlyTypedArrayCodeFixProvider))]
[Shared]
public sealed class UseExplicitlyOrImplicitlyTypedArrayCodeFixProvider : BaseCodeFixProvider
{
    public override ImmutableArray<string> FixableDiagnosticIds
    {
        get { return ImmutableArray.Create(DiagnosticIdentifiers.UseExplicitlyOrImplicitlyTypedArray); }
    }

    public override FixAllProvider GetFixAllProvider()
    {
        return FixAllProvider.Create(async (context, document, diagnostics) => await FixAllAsync(document, diagnostics, context.CancellationToken).ConfigureAwait(false));
    }

<<<<<<< HEAD
    private async Task<Document> FixAllAsync(Document document, ImmutableArray<Diagnostic> diagnostics, CancellationToken cancellationToken)
=======
    private static async Task<Document> FixAllAsync(Document document, ImmutableArray<Diagnostic> diagnostics, CancellationToken cancellationToken)
>>>>>>> a9b5e916
    {
        foreach (Diagnostic diagnostic in diagnostics.OrderByDescending(d => d.Location.SourceSpan.Start))
        {
            document = await ApplyFixToDocumentAsync(document, diagnostic, cancellationToken).ConfigureAwait(false);
        }

        return document;
    }

    public override async Task RegisterCodeFixesAsync(CodeFixContext context)
    {
        SyntaxNode root = await context.GetSyntaxRootAsync().ConfigureAwait(false);

        if (!TryFindFirstAncestorOrSelf(
            root,
            context.Span,
            out SyntaxNode node,
            predicate: f => f.IsKind(SyntaxKind.ImplicitArrayCreationExpression, SyntaxKind.ArrayCreationExpression)))
        {
            return;
        }

        Document document = context.Document;
        Diagnostic diagnostic = context.Diagnostics[0];

        string title = node switch
        {
            ImplicitArrayCreationExpressionSyntax => "Use explicitly typed array",
            ArrayCreationExpressionSyntax => "Use implicitly typed array",
<<<<<<< HEAD
            _ => "",
=======
            _ => throw new InvalidOperationException(),
>>>>>>> a9b5e916
        };

        CodeAction codeAction = CodeAction.Create(
            title,
            ct => ApplyFixToDocumentAsync(document, diagnostic, ct),
            GetEquivalenceKey(diagnostic));

        context.RegisterCodeFix(codeAction, diagnostic);
    }

    public static async Task<Document> ApplyFixToDocumentAsync(Document document, Diagnostic diag, CancellationToken cancellationToken)
    {
        SyntaxNode root = await document.GetSyntaxRootAsync(cancellationToken).ConfigureAwait(false);

        if (!TryFindFirstAncestorOrSelf(
            root,
            diag.Location.SourceSpan,
            out SyntaxNode node,
            predicate: f => f.IsKind(SyntaxKind.ImplicitArrayCreationExpression, SyntaxKind.ArrayCreationExpression)))
        {
            return null;
        }

        return node switch
        {
            ImplicitArrayCreationExpressionSyntax implicitArrayCreation => await ChangeArrayTypeToExplicitAsync(document, implicitArrayCreation, cancellationToken).ConfigureAwait(false),
            ArrayCreationExpressionSyntax arrayCreation => await ChangeArrayTypeToImplicitAsync(document, arrayCreation, cancellationToken).ConfigureAwait(false),
<<<<<<< HEAD
            _ => null
=======
            _ => throw new InvalidOperationException()
>>>>>>> a9b5e916
        };
    }

    private static async Task<Document> ChangeArrayTypeToExplicitAsync(
        Document document,
        ImplicitArrayCreationExpressionSyntax implicitArrayCreation,
        CancellationToken cancellationToken)
    {
        SemanticModel semanticModel = await document.GetSemanticModelAsync(cancellationToken).ConfigureAwait(false);

        ITypeSymbol typeSymbol = semanticModel.GetTypeSymbol(implicitArrayCreation, cancellationToken);

        var arrayType = (ArrayTypeSyntax)typeSymbol.ToTypeSyntax().WithSimplifierAnnotation();

        SyntaxToken newKeyword = implicitArrayCreation.NewKeyword;

        if (!newKeyword.HasTrailingTrivia)
            newKeyword = newKeyword.WithTrailingTrivia(Space);

        InitializerExpressionSyntax initializer = implicitArrayCreation.Initializer;

        InitializerExpressionSyntax newInitializer = initializer.ReplaceNodes(
            initializer.Expressions,
            (node, _) => (node.IsKind(SyntaxKind.CastExpression)) ? node.WithSimplifierAnnotation() : node);

        ArrayCreationExpressionSyntax newNode = ArrayCreationExpression(
            newKeyword,
            arrayType
                .WithLeadingTrivia(implicitArrayCreation.OpenBracketToken.LeadingTrivia)
                .WithTrailingTrivia(implicitArrayCreation.CloseBracketToken.TrailingTrivia),
            newInitializer);

        return await document.ReplaceNodeAsync(implicitArrayCreation, newNode, cancellationToken).ConfigureAwait(false);
    }

    private static async Task<Document> ChangeArrayTypeToImplicitAsync(
        Document document,
        ArrayCreationExpressionSyntax arrayCreation,
        CancellationToken cancellationToken)
    {
        ArrayTypeSyntax arrayType = arrayCreation.Type;
        SyntaxList<ArrayRankSpecifierSyntax> rankSpecifiers = arrayType.RankSpecifiers;
        InitializerExpressionSyntax initializer = arrayCreation.Initializer;

        TypeSyntax castType;

        if (rankSpecifiers.Count > 1)
        {
            castType = ParseTypeName(arrayType.ToString().Remove(rankSpecifiers.Last().SpanStart - arrayType.SpanStart));
        }
        else
        {
            castType = arrayType.ElementType;
        }

        InitializerExpressionSyntax newInitializer = initializer.ReplaceNodes(
            initializer.Expressions,
            (node, _) => CastExpression(castType, node.WithoutTrivia())
                .WithTriviaFrom(node)
                .WithSimplifierAnnotation());

        ImplicitArrayCreationExpressionSyntax implicitArrayCreation = ImplicitArrayCreationExpression(
            arrayCreation.NewKeyword.WithTrailingTrivia(arrayCreation.NewKeyword.TrailingTrivia.EmptyIfWhitespace()),
            rankSpecifiers[0].OpenBracketToken,
            default(SyntaxTokenList),
            rankSpecifiers.Last().CloseBracketToken,
            newInitializer);

        return await document.ReplaceNodeAsync(arrayCreation, implicitArrayCreation, cancellationToken).ConfigureAwait(false);
    }
}<|MERGE_RESOLUTION|>--- conflicted
+++ resolved
@@ -30,11 +30,7 @@
         return FixAllProvider.Create(async (context, document, diagnostics) => await FixAllAsync(document, diagnostics, context.CancellationToken).ConfigureAwait(false));
     }
 
-<<<<<<< HEAD
-    private async Task<Document> FixAllAsync(Document document, ImmutableArray<Diagnostic> diagnostics, CancellationToken cancellationToken)
-=======
     private static async Task<Document> FixAllAsync(Document document, ImmutableArray<Diagnostic> diagnostics, CancellationToken cancellationToken)
->>>>>>> a9b5e916
     {
         foreach (Diagnostic diagnostic in diagnostics.OrderByDescending(d => d.Location.SourceSpan.Start))
         {
@@ -64,11 +60,7 @@
         {
             ImplicitArrayCreationExpressionSyntax => "Use explicitly typed array",
             ArrayCreationExpressionSyntax => "Use implicitly typed array",
-<<<<<<< HEAD
-            _ => "",
-=======
             _ => throw new InvalidOperationException(),
->>>>>>> a9b5e916
         };
 
         CodeAction codeAction = CodeAction.Create(
@@ -96,11 +88,7 @@
         {
             ImplicitArrayCreationExpressionSyntax implicitArrayCreation => await ChangeArrayTypeToExplicitAsync(document, implicitArrayCreation, cancellationToken).ConfigureAwait(false),
             ArrayCreationExpressionSyntax arrayCreation => await ChangeArrayTypeToImplicitAsync(document, arrayCreation, cancellationToken).ConfigureAwait(false),
-<<<<<<< HEAD
-            _ => null
-=======
             _ => throw new InvalidOperationException()
->>>>>>> a9b5e916
         };
     }
 
