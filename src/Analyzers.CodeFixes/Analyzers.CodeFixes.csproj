--- conflicted
+++ resolved
@@ -22,11 +22,7 @@
       <PrivateAssets>all</PrivateAssets>
       <IncludeAssets>runtime; build; native; contentfiles; analyzers</IncludeAssets>
     </PackageReference>
-<<<<<<< HEAD
-    <PackageReference Include="Microsoft.CodeAnalysis.CSharp.Workspaces" Version="4.5.0" />
-=======
     <PackageReference Include="Microsoft.CodeAnalysis.CSharp.Workspaces" Version="$(RoslynVersion)" />
->>>>>>> 8c4cd253
   </ItemGroup>
 
   <ItemGroup>
