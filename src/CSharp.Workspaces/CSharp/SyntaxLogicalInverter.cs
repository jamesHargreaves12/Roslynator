--- conflicted
+++ resolved
@@ -133,13 +133,8 @@
                     TypeSyntax type = rightTypeSymbol.ToTypeSyntax();
 
                     if (SymbolEqualityComparer.Default.Equals(
-<<<<<<< HEAD
-                            semanticModel.GetSpeculativeSymbolInfo(isExpression.SpanStart, isExpression.Right, SpeculativeBindingOption.BindAsExpression).Symbol,
-                            semanticModel.GetSpeculativeSymbolInfo(isExpression.SpanStart, isExpression.Right, SpeculativeBindingOption.BindAsTypeOrNamespace).Symbol))
-=======
                         semanticModel.GetSpeculativeSymbolInfo(isExpression.SpanStart, isExpression.Right, SpeculativeBindingOption.BindAsExpression).Symbol,
                         semanticModel.GetSpeculativeSymbolInfo(isExpression.SpanStart, isExpression.Right, SpeculativeBindingOption.BindAsTypeOrNamespace).Symbol))
->>>>>>> a9b5e916
                     {
                         type = type.WithSimplifierAnnotation();
                     }
