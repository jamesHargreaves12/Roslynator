--- conflicted
+++ resolved
@@ -84,22 +84,12 @@
             MetaValue = "<INHERITANCE_STYLE>")]
         public string InheritanceStyle { get; set; }
 
-<<<<<<< HEAD
-        //TODO: JP
-        [Option(
-            longName: "file-layout",
-            Default = "hierarchical",
-            HelpText = "Defines layout of documentation files. Allowed values are hierarchical (default) or flat-namespaces.",
-            MetaValue = "<LAYOUT>")]
-        public string FileLayout { get; set; }
-=======
         [Option(
             longName: "files-layout",
             Default = "hierarchical",
             HelpText = "Defines layout of documentation files. Allowed values are hierarchical (default) or flat-namespaces.",
             MetaValue = "<LAYOUT>")]
         public string FilesLayout { get; set; }
->>>>>>> dbfc7346
 
         [Option(
             longName: "max-derived-types",
