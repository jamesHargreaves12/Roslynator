﻿<Project Sdk="Microsoft.NET.Sdk">

  <PropertyGroup Condition="'$(RoslynatorDotNetCli)' != true AND '$(RoslynatorCommandLine)' != true">
    <TargetFramework>net5.0</TargetFramework>
  </PropertyGroup>

  <PropertyGroup Condition="'$(RoslynatorDotNetCli)' == true">
    <TargetFrameworks>net5.0;net6.0</TargetFrameworks>
  </PropertyGroup>

  <PropertyGroup Condition="'$(RoslynatorCommandLine)' == true">
    <TargetFramework>net48</TargetFramework>
  </PropertyGroup>

  <PropertyGroup>
    <Version>$(RoslynatorCliVersion)</Version>
    <OutputType>Exe</OutputType>
    <AssemblyName>Roslynator</AssemblyName>
    <RootNamespace>Roslynator.CommandLine</RootNamespace>
    <CodeAnalysisRuleSet>CommandLine.ruleset</CodeAnalysisRuleSet>
  </PropertyGroup>

  <PropertyGroup Condition="'$(RoslynatorDotNetCli)' == true">
    <PackAsTool>true</PackAsTool>
    <ToolCommandName>roslynator</ToolCommandName>
    <PackageId>Roslynator.DotNet.Cli</PackageId>
    <PackageVersion>$(RoslynatorCliPackageVersion)</PackageVersion>
    <Authors>Josef Pihrt</Authors>
    <Description>Roslynator command-line tool for .NET Core</Description>
    <PackageProjectUrl>https://github.com/josefpihrt/roslynator</PackageProjectUrl>
    <PackageLicenseExpression>Apache-2.0</PackageLicenseExpression>
    <PackageIcon>icon.png</PackageIcon>
    <PackageTags>CLI;Roslyn;C#;CSharp</PackageTags>
    <PackageReadmeFile>docs/README.md</PackageReadmeFile>
    <RepositoryUrl>https://github.com/josefpihrt/roslynator.git</RepositoryUrl>
    <RepositoryType>git</RepositoryType>
    <PackageRequireLicenseAcceptance>false</PackageRequireLicenseAcceptance>
  </PropertyGroup>

  <PropertyGroup Condition="'$(RoslynatorCommandLine)' == true">
    <NuspecFile>CommandLine.nuspec</NuspecFile> 
    <IntermediatePackDir>$(MSBuildProjectDirectory)/bin/$(Configuration)/publish/</IntermediatePackDir>
    <PublishDir>$(IntermediatePackDir)$(TargetFramework)/</PublishDir>
    <NuspecProperties>publishDir=$([MSBuild]::NormalizeDirectory($(IntermediatePackDir)));version=$(RoslynatorCliPackageVersion)</NuspecProperties>
  </PropertyGroup>

  <ItemGroup>
    <PackageReference Include="CommandLineParser" Version="2.8.0" />
    <PackageReference Include="Microsoft.Build.Locator" Version="1.4.1" />
    <PackageReference Include="Microsoft.CodeAnalysis.CSharp.Workspaces" Version="4.2.0" />
    <PackageReference Include="Microsoft.CodeAnalysis.VisualBasic.Workspaces" Version="4.2.0" />
    <PackageReference Include="Microsoft.CodeAnalysis.Workspaces.MSBuild" Version="4.2.0" />
<<<<<<< HEAD
    <PackageReference Include="Newtonsoft.Json" Version="12.0.3" />
=======
    <PackageReference Include="Newtonsoft.Json" Version="13.0.1" />
>>>>>>> dbfc7346
    <PackageReference Include="DotMarkdown" Version="0.2.0" />
  </ItemGroup>

  <ItemGroup>
    <ProjectReference Include="..\CSharp.Workspaces\CSharp.Workspaces.csproj" />
    <ProjectReference Include="..\CSharp\CSharp.csproj" />
    <ProjectReference Include="..\VisualBasic.Workspaces\VisualBasic.Workspaces.csproj" />
    <ProjectReference Include="..\VisualBasic\VisualBasic.csproj" />
    <ProjectReference Include="..\Workspaces.Core\Workspaces.Core.csproj" />
    <ProjectReference Include="..\Documentation\Documentation.csproj" />
  </ItemGroup>

  <ItemGroup>
    <None Include="..\..\images\icon.png" Pack="true" PackagePath="\" Visible="false" />
    <None Include="docs\NetCore\NuGetReadme.md" Pack="true" PackagePath="docs\README.md" />
    <None Remove="_._" />
  </ItemGroup>

</Project><|MERGE_RESOLUTION|>--- conflicted
+++ resolved
@@ -50,11 +50,7 @@
     <PackageReference Include="Microsoft.CodeAnalysis.CSharp.Workspaces" Version="4.2.0" />
     <PackageReference Include="Microsoft.CodeAnalysis.VisualBasic.Workspaces" Version="4.2.0" />
     <PackageReference Include="Microsoft.CodeAnalysis.Workspaces.MSBuild" Version="4.2.0" />
-<<<<<<< HEAD
-    <PackageReference Include="Newtonsoft.Json" Version="12.0.3" />
-=======
     <PackageReference Include="Newtonsoft.Json" Version="13.0.1" />
->>>>>>> dbfc7346
     <PackageReference Include="DotMarkdown" Version="0.2.0" />
   </ItemGroup>
 
