﻿// Copyright (c) Josef Pihrt and Contributors. Licensed under the Apache License, Version 2.0. See License.txt in the project root for license information.

using System;
using System.Collections.Generic;
using System.Collections.Immutable;
using System.Diagnostics;
using System.IO;
using System.Linq;
using System.Reflection;
using System.Text;
using System.Text.RegularExpressions;
using System.Threading.Tasks;
using CommandLine;
using CommandLine.Text;
using Microsoft.CodeAnalysis;
using Microsoft.CodeAnalysis.CodeFixes;
using Roslynator.CodeFixes;
using Roslynator.Diagnostics;
using Roslynator.Documentation;
using Roslynator.FindSymbols;
using Roslynator.Rename;
using Roslynator.Spelling;
using static Roslynator.CommandLine.ParseHelpers;
using static Roslynator.Logger;

namespace Roslynator.CommandLine
{
    internal static class Program
    {
        private static int Main(string[] args)
        {
#if DEBUG
            if (args.LastOrDefault() == "--debug")
            {
                WriteArgs(args.Take(args.Length - 1).ToArray(), Verbosity.Quiet);
                return ExitCodes.NotSuccess;
            }
#endif
            Parser parser = null;
            try
            {
                parser = CreateParser(ignoreUnknownArguments: true);

                if (args == null
                    || args.Length == 0)
                {
                    HelpCommand.WriteCommandsHelp();
                    return ExitCodes.Success;
                }

                bool? success = null;

                ParserResult<BaseCommandLineOptions> defaultResult = parser
                    .ParseArguments<BaseCommandLineOptions>(args)
                    .WithParsed(options =>
                    {
                        if (!options.Help)
                            return;

                        string commandName = args?.FirstOrDefault();
                        Command command = (commandName != null)
                            ? CommandLoader.LoadCommand(typeof(Program).Assembly, commandName)
                            : null;

                        if (!ParseVerbosityAndOutput(options))
                        {
                            success = false;
                            return;
                        }

                        WriteArgs(args, Verbosity.Diagnostic);

                        if (command != null)
                        {
                            HelpCommand.WriteCommandHelp(command);
                        }
                        else
                        {
                            HelpCommand.WriteCommandsHelp();
                        }

                        success = true;
                    });

                if (success == false)
                    return ExitCodes.Error;

                if (success == true)
                    return ExitCodes.Success;

                parser = CreateParser();

                ParserResult<object> parserResult = parser.ParseArguments(
                    args,
                    new Type[]
                    {
                        typeof(AnalyzeCommandLineOptions),
                        typeof(FixCommandLineOptions),
                        typeof(FormatCommandLineOptions),
                        typeof(GenerateDocCommandLineOptions),
                        typeof(GenerateDocRootCommandLineOptions),
                        typeof(HelpCommandLineOptions),
                        typeof(ListSymbolsCommandLineOptions),
                        typeof(LogicalLinesOfCodeCommandLineOptions),
                        typeof(MigrateCommandLineOptions),
                        typeof(PhysicalLinesOfCodeCommandLineOptions),
                        typeof(RenameSymbolCommandLineOptions),
                        typeof(SpellcheckCommandLineOptions),
#if DEBUG
                        typeof(AnalyzeAssemblyCommandLineOptions),
                        typeof(FindSymbolsCommandLineOptions),
                        typeof(GenerateSourceReferencesCommandLineOptions),
                        typeof(ListVisualStudioCommandLineOptions),
                        typeof(ListReferencesCommandLineOptions),
                        typeof(SlnListCommandLineOptions),
#endif
                    });

                parserResult.WithNotParsed(e =>
                {
                    if (e.Any(f => f.Tag == ErrorType.VersionRequestedError))
                    {
                        Console.WriteLine(typeof(Program).GetTypeInfo().Assembly.GetName().Version);
                        success = false;
                        return;
                    }

                    var helpText = new HelpText(SentenceBuilder.Create(), HelpCommand.GetHeadingText());

                    helpText = HelpText.DefaultParsingErrorsHandler(parserResult, helpText);

                    VerbAttribute verbAttribute = parserResult.TypeInfo.Current.GetCustomAttribute<VerbAttribute>();

                    if (verbAttribute != null)
                    {
                        helpText.AddPreOptionsText(Environment.NewLine + HelpCommand.GetFooterText(verbAttribute.Name));
                    }

                    Console.Error.WriteLine(helpText);

                    success = false;
                });

                if (success == true)
                    return ExitCodes.Success;

                if (success == false)
                    return ExitCodes.Error;

                parserResult.WithParsed<AbstractCommandLineOptions>(
                    options =>
                    {
                        if (ParseVerbosityAndOutput(options))
                        {
                            WriteArgs(args, Verbosity.Diagnostic);

                            string tfm = null;
#if NETFRAMEWORK
                            tfm = ".NET Framework";
#else
                            tfm = ".NET Core";
#endif
                            WriteLine($"Roslynator Version: {typeof(Program).GetTypeInfo().Assembly.GetName().Version}", Verbosity.Diagnostic);
                            WriteLine($"Roslynator Target Framework: {tfm}", Verbosity.Diagnostic);
                            WriteLine($"Roslyn Version: {typeof(Accessibility).GetTypeInfo().Assembly.GetName().Version}", Verbosity.Diagnostic);
                        }
                        else
                        {
                            success = false;
                        }
                    });

                if (success == false)
                    return ExitCodes.Error;

                return parserResult.MapResult(
                    (MSBuildCommandLineOptions options) =>
                    {
                        switch (options)
                        {
                            case AnalyzeCommandLineOptions analyzeCommandLineOptions:
                                return AnalyzeAsync(analyzeCommandLineOptions).Result;
                            case FixCommandLineOptions fixCommandLineOptions:
                                return FixAsync(fixCommandLineOptions).Result;
                            case FormatCommandLineOptions formatCommandLineOptions:
                                return FormatAsync(formatCommandLineOptions).Result;
                            case GenerateDocCommandLineOptions generateDocCommandLineOptions:
                                return GenerateDocAsync(generateDocCommandLineOptions).Result;
                            case GenerateDocRootCommandLineOptions generateDocRootCommandLineOptions:
                                return GenerateDocRootAsync(generateDocRootCommandLineOptions).Result;
                            case ListSymbolsCommandLineOptions listSymbolsCommandLineOptions:
                                return ListSymbolsAsync(listSymbolsCommandLineOptions).Result;
                            case LogicalLinesOfCodeCommandLineOptions logicalLinesOfCodeCommandLineOptions:
                                return LogicalLinesOrCodeAsync(logicalLinesOfCodeCommandLineOptions).Result;
                            case PhysicalLinesOfCodeCommandLineOptions physicalLinesOfCodeCommandLineOptions:
                                return PhysicalLinesOfCodeAsync(physicalLinesOfCodeCommandLineOptions).Result;
                            case RenameSymbolCommandLineOptions renameSymbolCommandLineOptions:
                                return RenameSymbolAsync(renameSymbolCommandLineOptions).Result;
                            case SpellcheckCommandLineOptions spellcheckCommandLineOptions:
                                return SpellcheckAsync(spellcheckCommandLineOptions).Result;
#if DEBUG
                            case FindSymbolsCommandLineOptions findSymbolsCommandLineOptions:
                                return FindSymbolsAsync(findSymbolsCommandLineOptions).Result;
                            case GenerateSourceReferencesCommandLineOptions generateSourceReferencesCommandLineOptions:
                                return GenerateSourceReferencesAsync(generateSourceReferencesCommandLineOptions).Result;
                            case ListReferencesCommandLineOptions listReferencesCommandLineOptions:
                                return ListReferencesAsync(listReferencesCommandLineOptions).Result;
                            case SlnListCommandLineOptions slnListCommandLineOptions:
                                return SlnListAsync(slnListCommandLineOptions).Result;
#endif
                            default:
                                throw new InvalidOperationException();
                        }
                    },
                    (AbstractCommandLineOptions options) =>
                    {
                        switch (options)
                        {
                            case HelpCommandLineOptions helpCommandLineOptions:
                                return Help(helpCommandLineOptions);
                            case MigrateCommandLineOptions migrateCommandLineOptions:
                                return Migrate(migrateCommandLineOptions);
#if DEBUG
                            case AnalyzeAssemblyCommandLineOptions analyzeAssemblyCommandLineOptions:
                                return AnalyzeAssembly(analyzeAssemblyCommandLineOptions);
                            case ListVisualStudioCommandLineOptions listVisualStudioCommandLineOptions:
                                return ListVisualStudio(listVisualStudioCommandLineOptions);
#endif
                            default:
                                throw new InvalidOperationException();
                        }
                    },
                    _ => ExitCodes.Error);
            }
            catch (Exception ex) when (ex is AggregateException
                || ex is FileNotFoundException
                || ex is InvalidOperationException)
            {
                WriteError(ex);
            }
            finally
            {
                parser?.Dispose();
                Out?.Dispose();
                Out = null;
            }

            return ExitCodes.Error;
        }

        private static Parser CreateParser(bool? ignoreUnknownArguments = null)
        {
            ParserSettings defaultSettings = Parser.Default.Settings;

            return new Parser(settings =>
            {
                settings.AutoHelp = false;
                settings.AutoVersion = defaultSettings.AutoVersion;
                settings.CaseInsensitiveEnumValues = defaultSettings.CaseInsensitiveEnumValues;
                settings.CaseSensitive = defaultSettings.CaseSensitive;
                settings.EnableDashDash = true;
                settings.HelpWriter = null;
                settings.IgnoreUnknownArguments = ignoreUnknownArguments ?? defaultSettings.IgnoreUnknownArguments;
                settings.MaximumDisplayWidth = defaultSettings.MaximumDisplayWidth;
                settings.ParsingCulture = defaultSettings.ParsingCulture;
            });
        }

        private static bool ParseVerbosityAndOutput(AbstractCommandLineOptions options)
        {
            var defaultVerbosity = Verbosity.Normal;

            if (options.Verbosity != null
                && !TryParseVerbosity(options.Verbosity, out defaultVerbosity))
            {
                return false;
            }

            ConsoleOut.Verbosity = defaultVerbosity;

            if (options is BaseCommandLineOptions baseOptions)
            {
                Verbosity fileLogVerbosity = defaultVerbosity;

                if (baseOptions.FileLogVerbosity != null
                    && !TryParseVerbosity(baseOptions.FileLogVerbosity, out fileLogVerbosity))
                {
                    return false;
                }

                if (baseOptions.FileLog != null)
                {
                    var fs = new FileStream(baseOptions.FileLog, FileMode.Create, FileAccess.Write, FileShare.Read);
                    var sw = new StreamWriter(fs, Encoding.UTF8, bufferSize: 4096, leaveOpen: false);
                    Out = new TextWriterWithVerbosity(sw) { Verbosity = fileLogVerbosity };
                }
            }

            return true;
        }

        [Conditional("DEBUG")]
        private static void WriteArgs(string[] args, Verbosity verbosity)
        {
            if (args != null
                && ShouldWrite(verbosity))
            {
                WriteLine("--- ARGS ---", verbosity);

                foreach (string arg in args)
                    WriteLine(arg, verbosity);

                WriteLine("--- END OF ARGS ---", verbosity);
            }
        }

        private static async Task<int> FixAsync(FixCommandLineOptions options)
        {
            if (!options.TryParseDiagnosticSeverity(CodeFixerOptions.Default.SeverityLevel, out DiagnosticSeverity severityLevel))
                return ExitCodes.Error;

            if (!TryParseKeyValuePairs(options.DiagnosticFixMap, out List<KeyValuePair<string, string>> diagnosticFixMap))
                return ExitCodes.Error;

            if (!TryParseKeyValuePairs(options.DiagnosticFixerMap, out List<KeyValuePair<string, string>> diagnosticFixerMap))
                return ExitCodes.Error;

            if (!TryParseOptionValueAsEnum(options.FixScope, OptionNames.FixScope, out FixAllScope fixAllScope, FixAllScope.Project))
                return ExitCodes.Error;

            if (!options.TryGetProjectFilter(out ProjectFilter projectFilter))
                return ExitCodes.Error;

            if (!TryParsePaths(options.Paths, out ImmutableArray<string> paths))
                return ExitCodes.Error;

            var command = new FixCommand(
                options: options,
                severityLevel: severityLevel,
                diagnosticFixMap: diagnosticFixMap,
                diagnosticFixerMap: diagnosticFixerMap,
                fixAllScope: fixAllScope,
                projectFilter: projectFilter);

            CommandStatus status = await command.ExecuteAsync(paths, options.MSBuildPath, options.Properties);

            return GetExitCode(status);
        }

        private static async Task<int> AnalyzeAsync(AnalyzeCommandLineOptions options)
        {
            if (!options.TryParseDiagnosticSeverity(CodeAnalyzerOptions.Default.SeverityLevel, out DiagnosticSeverity severityLevel))
                return ExitCodes.Error;

            if (!options.TryGetProjectFilter(out ProjectFilter projectFilter))
                return ExitCodes.Error;

            if (!TryParsePaths(options.Paths, out ImmutableArray<string> paths))
                return ExitCodes.Error;

            var command = new AnalyzeCommand(options, severityLevel, projectFilter);

            CommandStatus status = await command.ExecuteAsync(paths, options.MSBuildPath, options.Properties);

            return GetExitCode(status);
        }

        private static int AnalyzeAssembly(AnalyzeAssemblyCommandLineOptions options)
        {
            string language = null;

            if (options.Language != null
                && !TryParseLanguage(options.Language, out language))
            {
                return ExitCodes.Error;
            }

            var command = new AnalyzeAssemblyCommand(language);

            CommandStatus status = command.Execute(options);

            return GetExitCode(status);
        }

        private static async Task<int> FindSymbolsAsync(FindSymbolsCommandLineOptions options)
        {
            if (!options.TryGetProjectFilter(out ProjectFilter projectFilter))
                return ExitCodes.Error;

            if (!TryParseOptionValueAsEnumFlags(options.SymbolGroups, OptionNames.SymbolGroups, out SymbolGroupFilter symbolGroups, SymbolFinderOptions.Default.SymbolGroups))
                return ExitCodes.Error;

            if (!TryParseOptionValueAsEnumFlags(options.Visibility, OptionNames.Visibility, out VisibilityFilter visibility, SymbolFinderOptions.Default.Visibility))
                return ExitCodes.Error;

            if (!TryParseMetadataNames(options.WithAttributes, out ImmutableArray<MetadataName> withAttributes))
                return ExitCodes.Error;

            if (!TryParseMetadataNames(options.WithoutAttributes, out ImmutableArray<MetadataName> withoutAttributes))
                return ExitCodes.Error;

            if (!TryParseOptionValueAsEnumFlags(options.WithFlags, OptionNames.WithFlags, out SymbolFlags withFlags, SymbolFlags.None))
                return ExitCodes.Error;

            if (!TryParseOptionValueAsEnumFlags(options.WithoutFlags, OptionNames.WithoutFlags, out SymbolFlags withoutFlags, SymbolFlags.None))
                return ExitCodes.Error;

            if (!TryParsePaths(options.Paths, out ImmutableArray<string> paths))
                return ExitCodes.Error;

            ImmutableArray<SymbolFilterRule>.Builder rules = ImmutableArray.CreateBuilder<SymbolFilterRule>();

            if (withAttributes.Any())
                rules.Add(new WithAttributeFilterRule(withAttributes));

            if (withoutAttributes.Any())
                rules.Add(new WithoutAttributeFilterRule(withoutAttributes));

            if (withFlags != SymbolFlags.None)
                rules.AddRange(SymbolFilterRuleFactory.FromFlags(withFlags));

            if (withoutFlags != SymbolFlags.None)
                rules.AddRange(SymbolFilterRuleFactory.FromFlags(withoutFlags, invert: true));

            var symbolFinderOptions = new SymbolFinderOptions(
                visibility: visibility,
                symbolGroups: symbolGroups,
                rules: rules,
                ignoreGeneratedCode: options.IgnoreGeneratedCode,
                unusedOnly: options.UnusedOnly);

            var command = new FindSymbolsCommand(
                options: options,
                symbolFinderOptions: symbolFinderOptions,
                projectFilter: projectFilter);

            CommandStatus status = await command.ExecuteAsync(paths, options.MSBuildPath, options.Properties);

            return GetExitCode(status);
        }

        private static async Task<int> RenameSymbolAsync(RenameSymbolCommandLineOptions options)
        {
            if (!options.TryGetProjectFilter(out ProjectFilter projectFilter))
                return ExitCodes.Error;

            if (!TryParsePaths(options.Paths, out ImmutableArray<string> paths))
                return ExitCodes.Error;

            if (!TryParseOptionValueAsEnum(options.OnError, OptionNames.OnError, out RenameErrorResolution errorResolution, defaultValue: RenameErrorResolution.None))
                return ExitCodes.Error;

            var visibility = Visibility.Public;
            var scopeFilter = RenameScopeFilter.All;
#if DEBUG
            if (!TryParseOptionValueAsEnum(options.Visibility, OptionNames.Visibility, out visibility))
                return ExitCodes.Error;
#endif
            if (!TryParseOptionValueAsEnumFlags(options.Scope, OptionNames.Scope, out scopeFilter, defaultValue: RenameScopeFilter.All))
                return ExitCodes.Error;

            if (!TryParseCodeExpression(
                options.Match,
                options.MatchFrom,
                OptionNames.Match,
                OptionNames.MatchFrom,
                "bool",
                typeof(bool),
                "ISymbol",
                typeof(ISymbol),
                "symbol",
                out Func<ISymbol, bool> predicate))
            {
                return ExitCodes.Error;
            }

            string newNameFrom = options.NewNameFrom;

            if (newNameFrom == null
                && options.NewName == null)
            {
                newNameFrom = options.MatchFrom;
            }

            if (!TryParseCodeExpression(
                options.NewName,
                newNameFrom,
                OptionNames.NewName,
                OptionNames.NewNameFrom,
                "string",
                typeof(string),
                "ISymbol",
                typeof(ISymbol),
                "symbol",
                out Func<ISymbol, string> getNewName))
            {
                return ExitCodes.Error;
            }

            var command = new RenameSymbolCommand(
                options: options,
                projectFilter: projectFilter,
                scopeFilter: scopeFilter,
                visibility: visibility,
                errorResolution: errorResolution,
#if DEBUG
                ignoredCompilerDiagnostics: options.IgnoredCompilerDiagnostics,
                codeContext: options.CodeContext,
#else
                ignoredCompilerDiagnostics: null,
                codeContext: -1,
#endif
                predicate: predicate,
                getNewName: getNewName);

            CommandStatus status = await command.ExecuteAsync(paths, options.MSBuildPath, options.Properties);

            return GetExitCode(status);
        }

        private static int Help(HelpCommandLineOptions options)
        {
            Filter filter = null;
#if DEBUG
            if (!string.IsNullOrEmpty(options.Filter))
            {
                try
                {
                    filter = new Filter(new Regex(options.Filter, RegexOptions.IgnoreCase));
                }
                catch (ArgumentException ex)
                {
                    WriteLine($"Filter is invalid: {ex.Message}", Verbosity.Quiet);
                    return ExitCodes.Error;
                }
            }
#endif
            var command = new HelpCommand(options: options, filter);

            CommandStatus status = command.Execute();

            return GetExitCode(status);
        }

        private static async Task<int> ListSymbolsAsync(ListSymbolsCommandLineOptions options)
        {
            if (!options.TryGetProjectFilter(out ProjectFilter projectFilter))
                return ExitCodes.Error;

            if (!TryParseOptionValueAsEnum(options.Depth, OptionNames.Depth, out DocumentationDepth depth, DocumentationDepth.Member))
                return ExitCodes.Error;

            if (!TryParseOptionValueAsEnumFlags(options.WrapList, OptionNames.WrapList, out WrapListOptions wrapListOptions))
                return ExitCodes.Error;

            if (!TryParseMetadataNames(options.IgnoredAttributes, out ImmutableArray<MetadataName> ignoredAttributes))
                return ExitCodes.Error;

            if (!TryParseMetadataNames(options.IgnoredSymbols, out ImmutableArray<MetadataName> ignoredSymbols))
                return ExitCodes.Error;

            if (!TryParseOptionValueAsEnumFlags(options.IgnoredParts, OptionNames.IgnoredParts, out SymbolDefinitionPartFilter ignoredParts))
                return ExitCodes.Error;

            if (!TryParseOptionValueAsEnum(options.Layout, OptionNames.Layout, out SymbolDefinitionListLayout layout, SymbolDefinitionListLayout.NamespaceList))
                return ExitCodes.Error;

            if (!TryParseOptionValueAsEnumFlags(options.Visibility, OptionNames.Visibility, out VisibilityFilter visibilityFilter, SymbolFilterOptions.Default.Visibility))
                return ExitCodes.Error;

            if (!TryParsePaths(options.Paths, out ImmutableArray<string> paths))
                return ExitCodes.Error;

            ImmutableArray<SymbolFilterRule> rules = (ignoredSymbols.Any())
                ? ImmutableArray.Create<SymbolFilterRule>(new IgnoredNameSymbolFilterRule(ignoredSymbols))
                : ImmutableArray<SymbolFilterRule>.Empty;

            ImmutableArray<AttributeFilterRule> attributeRules = ImmutableArray.Create<AttributeFilterRule>(
                IgnoredAttributeNameFilterRule.Default,
                new IgnoredAttributeNameFilterRule(ignoredAttributes));

            var symbolFilterOptions = new SymbolFilterOptions(
                visibility: visibilityFilter,
                symbolGroups: GetSymbolGroupFilter(),
                rules: rules,
                attributeRules: attributeRules);

            var command = new ListSymbolsCommand(
                options: options,
                symbolFilterOptions: symbolFilterOptions,
                wrapListOptions: wrapListOptions,
                layout: layout,
                ignoredParts: ignoredParts,
                projectFilter: projectFilter);

            CommandStatus status = await command.ExecuteAsync(paths, options.MSBuildPath, options.Properties);

            return GetExitCode(status);

            SymbolGroupFilter GetSymbolGroupFilter()
            {
                switch (depth)
                {
                    case DocumentationDepth.Member:
                        return SymbolGroupFilter.TypeOrMember;
                    case DocumentationDepth.Type:
                        return SymbolGroupFilter.Type;
                    case DocumentationDepth.Namespace:
                        return SymbolGroupFilter.None;
                    default:
                        throw new InvalidOperationException();
                }
            }
        }

        private static async Task<int> FormatAsync(FormatCommandLineOptions options)
        {
            if (!options.TryGetProjectFilter(out ProjectFilter projectFilter))
                return ExitCodes.Error;

            if (!TryParsePaths(options.Paths, out ImmutableArray<string> paths))
                return ExitCodes.Error;

            if (options.EndOfLine != null)
            {
                WriteLine($"Option '--{OptionNames.EndOfLine}' is obsolete.", ConsoleColors.Yellow);
                CommandLineHelpers.WaitForKeyPress();
            }

            var command = new FormatCommand(options, projectFilter);

            IEnumerable<string> properties = options.Properties;

            CommandStatus status = await command.ExecuteAsync(paths, options.MSBuildPath, properties);

            return GetExitCode(status);
        }

        private static async Task<int> SpellcheckAsync(SpellcheckCommandLineOptions options)
        {
            if (!TryParseOptionValueAsEnumFlags(
                options.Scope,
                OptionNames.Scope,
                out SpellingScopeFilter scopeFilter,
                SpellingScopeFilter.Comment | SpellingScopeFilter.Region | SpellingScopeFilter.Symbol))
            {
                return ExitCodes.Error;
            }

            if (!TryParseOptionValueAsEnumFlags(options.IgnoredScope, OptionNames.IgnoredScope, out SpellingScopeFilter ignoredScopeFilter, SpellingScopeFilter.None))
                return ExitCodes.Error;

            scopeFilter &= ~ignoredScopeFilter;

            if (!TryParseOptionValueAsEnum(options.Visibility, OptionNames.Visibility, out Visibility visibility))
                return ExitCodes.Error;

            if (!options.TryGetProjectFilter(out ProjectFilter projectFilter))
                return ExitCodes.Error;

            if (!ParseHelpers.TryEnsureFullPath(options.Words, out ImmutableArray<string> wordListPaths))
                return ExitCodes.Error;

            if (!TryParsePaths(options.Paths, out ImmutableArray<string> paths))
                return ExitCodes.Error;

            WordListLoaderResult loaderResult = WordListLoader.Load(
                wordListPaths,
                options.MinWordLength,
                options.MaxWordLength,
                (options.CaseSensitive) ? WordListLoadOptions.None : WordListLoadOptions.IgnoreCase);

            var data = new SpellingData(loaderResult.List, loaderResult.CaseSensitiveList, loaderResult.FixList);

            var command = new SpellcheckCommand(options, projectFilter, data, visibility, scopeFilter);

            CommandStatus status = await command.ExecuteAsync(paths, options.MSBuildPath, options.Properties);

            return GetExitCode(status);
        }

        private static async Task<int> SlnListAsync(SlnListCommandLineOptions options)
        {
            if (!options.TryGetProjectFilter(out ProjectFilter projectFilter))
                return ExitCodes.Error;

            if (!TryParsePaths(options.Paths, out ImmutableArray<string> paths))
                return ExitCodes.Error;

            var command = new SlnListCommand(options, projectFilter);

            CommandStatus status = await command.ExecuteAsync(paths, options.MSBuildPath, options.Properties);

            return GetExitCode(status);
        }

        private static int ListVisualStudio(ListVisualStudioCommandLineOptions options)
        {
            var command = new ListVisualStudioCommand(options);

            CommandStatus status = command.Execute();

            return GetExitCode(status);
        }

        private static async Task<int> PhysicalLinesOfCodeAsync(PhysicalLinesOfCodeCommandLineOptions options)
        {
            if (!options.TryGetProjectFilter(out ProjectFilter projectFilter))
                return ExitCodes.Error;

            if (!TryParsePaths(options.Paths, out ImmutableArray<string> paths))
                return ExitCodes.Error;

            var command = new PhysicalLinesOfCodeCommand(options, projectFilter);

            CommandStatus status = await command.ExecuteAsync(paths, options.MSBuildPath, options.Properties);

            return GetExitCode(status);
        }

        private static async Task<int> LogicalLinesOrCodeAsync(LogicalLinesOfCodeCommandLineOptions options)
        {
            if (!options.TryGetProjectFilter(out ProjectFilter projectFilter))
                return ExitCodes.Error;

            if (!TryParsePaths(options.Paths, out ImmutableArray<string> paths))
                return ExitCodes.Error;

            var command = new LogicalLinesOfCodeCommand(options, projectFilter);

            CommandStatus status = await command.ExecuteAsync(paths, options.MSBuildPath, options.Properties);

            return GetExitCode(status);
        }

        private static async Task<int> GenerateDocAsync(GenerateDocCommandLineOptions options)
        {
            if (options.MaxDerivedTypes < 0)
            {
                WriteLine("Maximum number of derived items must be equal or greater than 0.", Verbosity.Quiet);
                return ExitCodes.Error;
            }

            if (!TryParseOptionValueAsEnum(options.InheritanceStyle, OptionNames.InheritanceStyle, out InheritanceStyle inheritanceStyle, DocumentationOptions.DefaultValues.InheritanceStyle))
                return ExitCodes.Error;

            if (!TryParseOptionValueAsEnum(options.Depth, OptionNames.Depth, out DocumentationDepth depth, DocumentationOptions.DefaultValues.Depth))
                return ExitCodes.Error;

            if (!TryParseOptionValueAsEnumFlags(options.IgnoredRootParts, OptionNames.IgnoredRootParts, out RootDocumentationParts ignoredRootParts, DocumentationOptions.DefaultValues.IgnoredRootParts))
                return ExitCodes.Error;

            if (!TryParseOptionValueAsEnumFlags(options.IgnoredNamespaceParts, OptionNames.IgnoredNamespaceParts, out NamespaceDocumentationParts ignoredNamespaceParts, DocumentationOptions.DefaultValues.IgnoredNamespaceParts))
                return ExitCodes.Error;

            if (!TryParseOptionValueAsEnumFlags(options.IgnoredTypeParts, OptionNames.IgnoredTypeParts, out TypeDocumentationParts ignoredTypeParts, DocumentationOptions.DefaultValues.IgnoredTypeParts))
                return ExitCodes.Error;

            if (!TryParseOptionValueAsEnumFlags(options.IgnoredMemberParts, OptionNames.IgnoredMemberParts, out MemberDocumentationParts ignoredMemberParts, DocumentationOptions.DefaultValues.IgnoredMemberParts))
                return ExitCodes.Error;

            if (!TryParseOptionValueAsEnumFlags(options.IgnoredCommonParts, OptionNames.IgnoredCommonParts, out CommonDocumentationParts ignoredCommonParts, DocumentationOptions.DefaultValues.IgnoredCommonParts))
                return ExitCodes.Error;

            if (!TryParseOptionValueAsEnumFlags(options.IncludeContainingNamespace, OptionNames.IncludeContainingNamespace, out IncludeContainingNamespaceFilter includeContainingNamespaceFilter, DocumentationOptions.DefaultValues.IncludeContainingNamespaceFilter))
                return ExitCodes.Error;

<<<<<<< HEAD
            if (!TryParseOptionValueAsEnum(options.FileLayout, OptionNames.Layout, out FileLayout fileLayout, FileLayout.Hierarchical))
=======
            if (!TryParseOptionValueAsEnum(options.FilesLayout, OptionNames.Layout, out FilesLayout filesLayout, FilesLayout.Hierarchical))
>>>>>>> dbfc7346
                return ExitCodes.Error;

            if (!TryParseOptionValueAsEnumFlags(options.OmitMemberParts, OptionNames.OmitMemberParts, out OmitMemberParts omitMemberParts, OmitMemberParts.None))
                return ExitCodes.Error;

            if (!TryParseOptionValueAsEnum(options.Visibility, OptionNames.Visibility, out Visibility visibility))
                return ExitCodes.Error;

<<<<<<< HEAD
            if (!TryParseOptionValueAsEnum(options.Target, OptionNames.Target, out DocumentationTarget documentationTarget))
=======
            if (!TryParseOptionValueAsEnum(options.Host, OptionNames.Host, out DocumentationHost documentationHost))
>>>>>>> dbfc7346
                return ExitCodes.Error;

            if (!options.TryGetProjectFilter(out ProjectFilter projectFilter))
                return ExitCodes.Error;

            if (!TryParsePaths(options.Path, out ImmutableArray<string> paths))
                return ExitCodes.Error;

            var command = new GenerateDocCommand(
                options,
                depth,
                ignoredRootParts,
                ignoredNamespaceParts,
                ignoredTypeParts,
                ignoredMemberParts,
                ignoredCommonParts,
                omitMemberParts,
                includeContainingNamespaceFilter,
                visibility,
<<<<<<< HEAD
                documentationTarget,
                fileLayout,
=======
                documentationHost,
                filesLayout,
>>>>>>> dbfc7346
                groupByCommonNamespace: options.GroupByCommonNamespace,
                inheritanceStyle: inheritanceStyle,
                projectFilter);

            CommandStatus status = await command.ExecuteAsync(paths, options.MSBuildPath, options.Properties);

            return GetExitCode(status);
        }

        private static async Task<int> GenerateDocRootAsync(GenerateDocRootCommandLineOptions options)
        {
            if (!TryParseOptionValueAsEnumFlags(options.IncludeContainingNamespace, OptionNames.IncludeContainingNamespace, out IncludeContainingNamespaceFilter includeContainingNamespaceFilter, DocumentationOptions.DefaultValues.IncludeContainingNamespaceFilter))
                return ExitCodes.Error;

            if (!TryParseOptionValueAsEnum(options.Visibility, OptionNames.Visibility, out Visibility visibility))
                return ExitCodes.Error;

            if (!TryParseOptionValueAsEnum(options.Depth, OptionNames.Depth, out DocumentationDepth depth, DocumentationOptions.DefaultValues.Depth))
                return ExitCodes.Error;

            if (!TryParseOptionValueAsEnumFlags(options.IgnoredParts, OptionNames.IgnoredRootParts, out RootDocumentationParts ignoredParts, DocumentationOptions.DefaultValues.IgnoredRootParts))
                return ExitCodes.Error;

<<<<<<< HEAD
            if (!TryParseOptionValueAsEnum(options.Target, OptionNames.Target, out DocumentationTarget documentationTarget))
=======
            if (!TryParseOptionValueAsEnum(options.Host, OptionNames.Host, out DocumentationHost documentationHost))
>>>>>>> dbfc7346
                return ExitCodes.Error;

            if (!options.TryGetProjectFilter(out ProjectFilter projectFilter))
                return ExitCodes.Error;

            if (!TryParsePaths(options.Path, out ImmutableArray<string> paths))
                return ExitCodes.Error;

            var command = new GenerateDocRootCommand(
                options,
                depth,
                ignoredParts,
                includeContainingNamespaceFilter: includeContainingNamespaceFilter,
                visibility,
<<<<<<< HEAD
                documentationTarget,
=======
                documentationHost,
>>>>>>> dbfc7346
                projectFilter);

            CommandStatus status = await command.ExecuteAsync(paths, options.MSBuildPath, options.Properties);

            return GetExitCode(status);
        }

        private static async Task<int> GenerateSourceReferencesAsync(GenerateSourceReferencesCommandLineOptions options)
        {
            if (!TryParseOptionValueAsEnum(options.Depth, OptionNames.Depth, out DocumentationDepth depth, DocumentationOptions.DefaultValues.Depth))
                return ExitCodes.Error;

            if (!TryParseOptionValueAsEnum(options.Visibility, OptionNames.Visibility, out Visibility visibility))
                return ExitCodes.Error;

            if (!options.TryGetProjectFilter(out ProjectFilter projectFilter))
                return ExitCodes.Error;

            if (!TryParsePaths(options.Path, out ImmutableArray<string> paths))
                return ExitCodes.Error;

            var command = new GenerateSourceReferencesCommand(
                options,
                depth,
                visibility,
                projectFilter);

            CommandStatus status = await command.ExecuteAsync(paths, options.MSBuildPath, options.Properties);

            return GetExitCode(status);
        }

        private static int Migrate(MigrateCommandLineOptions options)
        {
            if (!string.Equals(options.Identifier, "roslynator.analyzers", StringComparison.Ordinal))
            {
                WriteLine($"Unknown identifier '{options.Identifier}'.", Verbosity.Quiet);
                return ExitCodes.Error;
            }

            if (!TryParsePaths(options.Path, out ImmutableArray<string> paths))
                return ExitCodes.Error;

            if (!TryParseVersion(options.Version, out Version version))
                return ExitCodes.Error;

            version = new Version(
                version.Major,
                version.Minor,
                Math.Max(version.Build, 0));

            if (version != Versions.Version_3_0_0)
            {
                WriteLine($"Unknown target version '{version}'.", Verbosity.Quiet);
                return ExitCodes.Error;
            }

            var command = new MigrateCommand(
                paths,
                options.Identifier,
                version,
                options.DryRun);

            CommandStatus status = command.Execute();

            return GetExitCode(status);
        }

        private static async Task<int> ListReferencesAsync(ListReferencesCommandLineOptions options)
        {
            if (!TryParseOptionValueAsEnum(options.Display, OptionNames.Display, out MetadataReferenceDisplay display, MetadataReferenceDisplay.Path))
                return ExitCodes.Error;

            if (!TryParseOptionValueAsEnumFlags(options.Type, OptionNames.Type, out MetadataReferenceFilter metadataReferenceFilter, MetadataReferenceFilter.Dll | MetadataReferenceFilter.Project))
                return ExitCodes.Error;

            if (!options.TryGetProjectFilter(out ProjectFilter projectFilter))
                return ExitCodes.Error;

            if (!TryParsePaths(options.Paths, out ImmutableArray<string> paths))
                return ExitCodes.Error;

            var command = new ListReferencesCommand(
                options,
                display,
                metadataReferenceFilter,
                projectFilter);

            CommandStatus status = await command.ExecuteAsync(paths, options.MSBuildPath, options.Properties);

            return GetExitCode(status);
        }

        private static bool TryParsePaths(string value, out ImmutableArray<string> paths)
        {
            return TryParsePaths(ImmutableArray.Create(value), out paths);
        }

        private static bool TryParsePaths(IEnumerable<string> values, out ImmutableArray<string> paths)
        {
            paths = ImmutableArray<string>.Empty;

            if (values.Any())
            {
                if (!TryEnsureFullPath(values, out ImmutableArray<string> paths2))
                    return false;

                paths = paths.AddRange(paths2);
            }

            if (Console.IsInputRedirected)
            {
                if (!TryEnsureFullPath(
                    ConsoleHelpers.ReadRedirectedInputAsLines().Where(f => !string.IsNullOrEmpty(f)),
                    out ImmutableArray<string> paths2))
                {
                    return false;
                }

                paths = paths.AddRange(paths2);
            }

            if (!paths.IsEmpty)
                return true;

            string directoryPath = Environment.CurrentDirectory;

            if (!TryFindFile(Directory.EnumerateFiles(directoryPath, "*.sln", SearchOption.TopDirectoryOnly), out string solutionPath))
            {
                WriteLine($"Multiple MSBuild solution files found in '{directoryPath}'", Verbosity.Quiet);
                return false;
            }

            if (!TryFindFile(
                Directory.EnumerateFiles(directoryPath, "*.*proj", SearchOption.TopDirectoryOnly)
                    .Where(f => !string.Equals(".xproj", Path.GetExtension(f), StringComparison.OrdinalIgnoreCase)),
                out string projectPath))
            {
                WriteLine($"Multiple MSBuild projects files found in '{directoryPath}'", Verbosity.Quiet);
                return false;
            }

            if (solutionPath != null)
            {
                if (projectPath != null)
                {
                    WriteLine($"Both MSBuild project file and solution file found in '{directoryPath}'", Verbosity.Quiet);
                    return false;
                }

                paths = ImmutableArray.Create(solutionPath);
                return true;
            }
            else if (projectPath != null)
            {
                paths = ImmutableArray.Create(projectPath);
                return true;
            }
            else
            {
                WriteLine($"Could not find MSBuild project or solution file in '{directoryPath}'", Verbosity.Quiet);
                return false;
            }

            static bool TryFindFile(IEnumerable<string> paths, out string result)
            {
                using (IEnumerator<string> en = paths.GetEnumerator())
                {
                    if (en.MoveNext())
                    {
                        string path = en.Current;

                        if (en.MoveNext())
                        {
                            result = null;
                            return false;
                        }

                        result = path;
                    }
                    else
                    {
                        result = null;
                    }
                }

                return true;
            }
        }

        private static int GetExitCode(CommandStatus status)
        {
            switch (status)
            {
                case CommandStatus.Success:
                    return ExitCodes.Success;
                case CommandStatus.NotSuccess:
                    return ExitCodes.NotSuccess;
                case CommandStatus.Fail:
                case CommandStatus.Canceled:
                    return ExitCodes.Error;
                default:
                    throw new InvalidOperationException($"Unknown enum value '{status}'.");
            }
        }

        private static class ExitCodes
        {
            public const int Success = 0;
            public const int NotSuccess = 1;
            public const int Error = 2;
        }
    }
}<|MERGE_RESOLUTION|>--- conflicted
+++ resolved
@@ -765,11 +765,7 @@
             if (!TryParseOptionValueAsEnumFlags(options.IncludeContainingNamespace, OptionNames.IncludeContainingNamespace, out IncludeContainingNamespaceFilter includeContainingNamespaceFilter, DocumentationOptions.DefaultValues.IncludeContainingNamespaceFilter))
                 return ExitCodes.Error;
 
-<<<<<<< HEAD
-            if (!TryParseOptionValueAsEnum(options.FileLayout, OptionNames.Layout, out FileLayout fileLayout, FileLayout.Hierarchical))
-=======
             if (!TryParseOptionValueAsEnum(options.FilesLayout, OptionNames.Layout, out FilesLayout filesLayout, FilesLayout.Hierarchical))
->>>>>>> dbfc7346
                 return ExitCodes.Error;
 
             if (!TryParseOptionValueAsEnumFlags(options.OmitMemberParts, OptionNames.OmitMemberParts, out OmitMemberParts omitMemberParts, OmitMemberParts.None))
@@ -778,11 +774,7 @@
             if (!TryParseOptionValueAsEnum(options.Visibility, OptionNames.Visibility, out Visibility visibility))
                 return ExitCodes.Error;
 
-<<<<<<< HEAD
-            if (!TryParseOptionValueAsEnum(options.Target, OptionNames.Target, out DocumentationTarget documentationTarget))
-=======
             if (!TryParseOptionValueAsEnum(options.Host, OptionNames.Host, out DocumentationHost documentationHost))
->>>>>>> dbfc7346
                 return ExitCodes.Error;
 
             if (!options.TryGetProjectFilter(out ProjectFilter projectFilter))
@@ -802,13 +794,8 @@
                 omitMemberParts,
                 includeContainingNamespaceFilter,
                 visibility,
-<<<<<<< HEAD
-                documentationTarget,
-                fileLayout,
-=======
                 documentationHost,
                 filesLayout,
->>>>>>> dbfc7346
                 groupByCommonNamespace: options.GroupByCommonNamespace,
                 inheritanceStyle: inheritanceStyle,
                 projectFilter);
@@ -832,11 +819,7 @@
             if (!TryParseOptionValueAsEnumFlags(options.IgnoredParts, OptionNames.IgnoredRootParts, out RootDocumentationParts ignoredParts, DocumentationOptions.DefaultValues.IgnoredRootParts))
                 return ExitCodes.Error;
 
-<<<<<<< HEAD
-            if (!TryParseOptionValueAsEnum(options.Target, OptionNames.Target, out DocumentationTarget documentationTarget))
-=======
             if (!TryParseOptionValueAsEnum(options.Host, OptionNames.Host, out DocumentationHost documentationHost))
->>>>>>> dbfc7346
                 return ExitCodes.Error;
 
             if (!options.TryGetProjectFilter(out ProjectFilter projectFilter))
@@ -851,11 +834,7 @@
                 ignoredParts,
                 includeContainingNamespaceFilter: includeContainingNamespaceFilter,
                 visibility,
-<<<<<<< HEAD
-                documentationTarget,
-=======
                 documentationHost,
->>>>>>> dbfc7346
                 projectFilter);
 
             CommandStatus status = await command.ExecuteAsync(paths, options.MSBuildPath, options.Properties);
