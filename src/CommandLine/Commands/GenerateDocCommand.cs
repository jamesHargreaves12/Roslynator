﻿// Copyright (c) Josef Pihrt and Contributors. Licensed under the Apache License, Version 2.0. See License.txt in the project root for license information.

using System;
using System.Collections.Generic;
using System.Collections.Immutable;
using System.IO;
using System.Linq;
using System.Text;
using System.Threading;
using System.Threading.Tasks;
using DotMarkdown;
using Microsoft.CodeAnalysis;
using Roslynator.Documentation;
using Roslynator.Documentation.Markdown;
using static Roslynator.Logger;

namespace Roslynator.CommandLine
{
    internal class GenerateDocCommand : MSBuildWorkspaceCommand<CommandResult>
    {
        private static readonly Encoding _defaultEncoding = new UTF8Encoding(encoderShouldEmitUTF8Identifier: false);

        public GenerateDocCommand(
            GenerateDocCommandLineOptions options,
            DocumentationDepth depth,
            RootDocumentationParts ignoredRootParts,
            NamespaceDocumentationParts ignoredNamespaceParts,
            TypeDocumentationParts ignoredTypeParts,
            MemberDocumentationParts ignoredMemberParts,
            CommonDocumentationParts ignoredCommonParts,
            OmitMemberParts omitMemberParts,
            IncludeContainingNamespaceFilter includeContainingNamespaceFilter,
            Visibility visibility,
<<<<<<< HEAD
            DocumentationTarget documentationTarget,
            FileLayout fileLayout,
=======
            DocumentationHost documentationHost,
            FilesLayout filesLayout,
>>>>>>> dbfc7346
            bool groupByCommonNamespace,
            InheritanceStyle inheritanceStyle,
            in ProjectFilter projectFilter) : base(projectFilter)
        {
            Options = options;
            Depth = depth;
            IgnoredRootParts = ignoredRootParts;
            IgnoredNamespaceParts = ignoredNamespaceParts;
            IgnoredTypeParts = ignoredTypeParts;
            IgnoredMemberParts = ignoredMemberParts;
            IgnoredCommonParts = ignoredCommonParts;
            OmitMemberParts = omitMemberParts;
            IncludeContainingNamespaceFilter = includeContainingNamespaceFilter;
            Visibility = visibility;
<<<<<<< HEAD
            DocumentationTarget = documentationTarget;
            FileLayout = fileLayout;
=======
            DocumentationHost = documentationHost;
            FilesLayout = filesLayout;
>>>>>>> dbfc7346
            GroupByCommonNamespace = groupByCommonNamespace;
            InheritanceStyle = inheritanceStyle;
        }

        public GenerateDocCommandLineOptions Options { get; }

        public DocumentationDepth Depth { get; }

        public RootDocumentationParts IgnoredRootParts { get; }

        public NamespaceDocumentationParts IgnoredNamespaceParts { get; }

        public TypeDocumentationParts IgnoredTypeParts { get; }

        public MemberDocumentationParts IgnoredMemberParts { get; }

        public CommonDocumentationParts IgnoredCommonParts { get; }

        public OmitMemberParts OmitMemberParts { get; }

        public IncludeContainingNamespaceFilter IncludeContainingNamespaceFilter { get; }

        public Visibility Visibility { get; }

<<<<<<< HEAD
        public DocumentationTarget DocumentationTarget { get; }

        public FileLayout FileLayout { get; }
=======
        public DocumentationHost DocumentationHost { get; }

        public FilesLayout FilesLayout { get; }
>>>>>>> dbfc7346

        public bool GroupByCommonNamespace { get; }

        public InheritanceStyle InheritanceStyle { get; }

        public override async Task<CommandResult> ExecuteAsync(ProjectOrSolution projectOrSolution, CancellationToken cancellationToken = default)
        {
            AssemblyResolver.Register();

            var documentationOptions = new DocumentationOptions(
                rootFileHeading: Options.Heading,
                ignoredNames: Options.IgnoredNames,
                preferredCultureName: Options.PreferredCulture,
                maxDerivedTypes: Options.MaxDerivedTypes,
                placeSystemNamespaceFirst: !Options.NoPrecedenceForSystem,
                wrapDeclarationBaseTypes: !Options.NoWrapBaseTypes,
                wrapDeclarationConstraints: !Options.NoWrapConstraints,
                markObsolete: !Options.NoMarkObsolete,
                includeMemberInheritedFrom: (OmitMemberParts & OmitMemberParts.InheritedFrom) == 0,
                includeMemberOverrides: (OmitMemberParts & OmitMemberParts.Overrides) == 0,
                includeMemberImplements: (OmitMemberParts & OmitMemberParts.Implements) == 0,
                includeMemberConstantValue: (OmitMemberParts & OmitMemberParts.ConstantValue) == 0,
                includeInheritedInterfaceMembers: Options.IncludeInheritedInterfaceMembers,
                includeAllDerivedTypes: Options.IncludeAllDerivedTypes,
                includeAttributeArguments: !Options.OmitAttributeArguments,
                includeInheritedAttributes: !Options.OmitInheritedAttributes,
                omitIEnumerable: !Options.IncludeIEnumerable,
                depth: Depth,
                inheritanceStyle: InheritanceStyle,
                ignoredRootParts: IgnoredRootParts,
                ignoredNamespaceParts: IgnoredNamespaceParts,
                ignoredTypeParts: IgnoredTypeParts,
                ignoredMemberParts: IgnoredMemberParts,
                ignoredCommonParts: IgnoredCommonParts,
                includeContainingNamespaceFilter: IncludeContainingNamespaceFilter,
<<<<<<< HEAD
                fileLayout: FileLayout,
=======
                filesLayout: FilesLayout,
>>>>>>> dbfc7346
                scrollToContent: Options.ScrollToContent);

            ImmutableArray<Compilation> compilations = await GetCompilationsAsync(projectOrSolution, cancellationToken);

            var documentationModel = new DocumentationModel(compilations, DocumentationFilterOptions.Instance, Options.AdditionalXmlDocumentation);

            List<INamespaceSymbol> commonNamespaces = null;

            if (GroupByCommonNamespace)
            {
                commonNamespaces = DocumentationUtility.FindCommonNamespaces(
                    documentationModel.Types.Concat(documentationModel.GetExtendedExternalTypes()));
            }

<<<<<<< HEAD
            UrlSegmentProvider urlSegmentProvider = new DefaultUrlSegmentProvider(FileLayout, commonNamespaces);
=======
            UrlSegmentProvider urlSegmentProvider = new DefaultUrlSegmentProvider(FilesLayout, commonNamespaces);
>>>>>>> dbfc7346

            var externalProviders = new MicrosoftDocsUrlProvider[] { MicrosoftDocsUrlProvider.Instance };

            DocumentationUrlProvider GetUrlProvider()
            {
<<<<<<< HEAD
                switch (DocumentationTarget)
                {
                    case DocumentationTarget.GitHub:
                        return new GitHubDocumentationUrlProvider(urlSegmentProvider, externalProviders);
                    case DocumentationTarget.Docusaurus:
                        return new DocusaurusDocumentationUrlProvider(urlSegmentProvider, externalProviders);
                    default:
                        throw new InvalidOperationException($"Unknown value '{DocumentationTarget}'.");
=======
                switch (DocumentationHost)
                {
                    case DocumentationHost.GitHub:
                        return new GitHubDocumentationUrlProvider(urlSegmentProvider, externalProviders);
                    case DocumentationHost.Docusaurus:
                        return new DocusaurusDocumentationUrlProvider(urlSegmentProvider, externalProviders);
                    default:
                        throw new InvalidOperationException($"Unknown value '{DocumentationHost}'.");
>>>>>>> dbfc7346
                }
            }

            MarkdownWriterSettings GetMarkdownWriterSettings()
            {
<<<<<<< HEAD
                switch (DocumentationTarget)
                {
                    case DocumentationTarget.GitHub:
                        return MarkdownWriterSettings.Default;
                    case DocumentationTarget.Docusaurus:
                        return new MarkdownWriterSettings(new MarkdownFormat(angleBracketEscapeStyle: AngleBracketEscapeStyle.EntityRef));
                    default:
                        throw new InvalidOperationException($"Unknown value '{DocumentationTarget}'.");
=======
                switch (DocumentationHost)
                {
                    case DocumentationHost.GitHub:
                        return MarkdownWriterSettings.Default;
                    case DocumentationHost.Docusaurus:
                        return new MarkdownWriterSettings(new MarkdownFormat(angleBracketEscapeStyle: AngleBracketEscapeStyle.EntityRef));
                    default:
                        throw new InvalidOperationException($"Unknown value '{DocumentationHost}'.");
>>>>>>> dbfc7346
                }
            }

            MarkdownWriterSettings markdownWriterSettings = GetMarkdownWriterSettings();

            DocumentationWriter CreateDocumentationWriter(DocumentationContext context)
            {
                MarkdownWriter writer = MarkdownWriter.Create(new StringBuilder(), markdownWriterSettings);

<<<<<<< HEAD
                switch (DocumentationTarget)
                {
                    case DocumentationTarget.GitHub:
                        return new MarkdownDocumentationWriter(context, writer);
                    case DocumentationTarget.Docusaurus:
                        return new DocusaurusDocumentationWriter(context, writer);
                    default:
                        throw new InvalidOperationException($"Unknown value '{DocumentationTarget}'.");
=======
                switch (DocumentationHost)
                {
                    case DocumentationHost.GitHub:
                        return new MarkdownDocumentationWriter(context, writer);
                    case DocumentationHost.Docusaurus:
                        return new DocusaurusDocumentationWriter(context, writer);
                    default:
                        throw new InvalidOperationException($"Unknown value '{DocumentationHost}'.");
>>>>>>> dbfc7346
                }
            }

            SourceReferenceProvider sourceReferenceProvider = null;
#if DEBUG
            if (Options.SourceReferences.Any())
                sourceReferenceProvider = SourceReferenceProvider.Load(Options.SourceReferences);
#endif
            var context = new DocumentationContext(
                documentationModel,
                GetUrlProvider(),
                documentationOptions,
                c => CreateDocumentationWriter(c),
                sourceReferenceProvider: sourceReferenceProvider,
                commonNamespaces: commonNamespaces);

            var generator = new DocumentationGenerator(context);

            string directoryPath = Options.Output;

            if (!Options.NoDelete
                && Directory.Exists(directoryPath))
            {
                try
                {
                    Directory.Delete(directoryPath, recursive: true);
                }
                catch (IOException ex)
                {
                    WriteError(ex);
                    return CommandResults.Fail;
                }
            }

            WriteLine($"Generate documentation to '{Options.Output}'", Verbosity.Minimal);

            foreach (DocumentationGeneratorResult documentationFile in generator.Generate(heading: Options.Heading, cancellationToken))
            {
                string path = Path.Combine(directoryPath, documentationFile.FilePath);

                WriteLine($"  Save '{path}'", ConsoleColors.DarkGray, Verbosity.Detailed);

                Directory.CreateDirectory(Path.GetDirectoryName(path));

                File.WriteAllText(path, documentationFile.Content, _defaultEncoding);
            }

            WriteLine($"Documentation successfully generated to '{Options.Output}'.", Verbosity.Minimal);

            return CommandResults.Success;
        }
    }
}<|MERGE_RESOLUTION|>--- conflicted
+++ resolved
@@ -31,13 +31,8 @@
             OmitMemberParts omitMemberParts,
             IncludeContainingNamespaceFilter includeContainingNamespaceFilter,
             Visibility visibility,
-<<<<<<< HEAD
-            DocumentationTarget documentationTarget,
-            FileLayout fileLayout,
-=======
             DocumentationHost documentationHost,
             FilesLayout filesLayout,
->>>>>>> dbfc7346
             bool groupByCommonNamespace,
             InheritanceStyle inheritanceStyle,
             in ProjectFilter projectFilter) : base(projectFilter)
@@ -52,13 +47,8 @@
             OmitMemberParts = omitMemberParts;
             IncludeContainingNamespaceFilter = includeContainingNamespaceFilter;
             Visibility = visibility;
-<<<<<<< HEAD
-            DocumentationTarget = documentationTarget;
-            FileLayout = fileLayout;
-=======
             DocumentationHost = documentationHost;
             FilesLayout = filesLayout;
->>>>>>> dbfc7346
             GroupByCommonNamespace = groupByCommonNamespace;
             InheritanceStyle = inheritanceStyle;
         }
@@ -83,15 +73,9 @@
 
         public Visibility Visibility { get; }
 
-<<<<<<< HEAD
-        public DocumentationTarget DocumentationTarget { get; }
-
-        public FileLayout FileLayout { get; }
-=======
         public DocumentationHost DocumentationHost { get; }
 
         public FilesLayout FilesLayout { get; }
->>>>>>> dbfc7346
 
         public bool GroupByCommonNamespace { get; }
 
@@ -127,11 +111,7 @@
                 ignoredMemberParts: IgnoredMemberParts,
                 ignoredCommonParts: IgnoredCommonParts,
                 includeContainingNamespaceFilter: IncludeContainingNamespaceFilter,
-<<<<<<< HEAD
-                fileLayout: FileLayout,
-=======
                 filesLayout: FilesLayout,
->>>>>>> dbfc7346
                 scrollToContent: Options.ScrollToContent);
 
             ImmutableArray<Compilation> compilations = await GetCompilationsAsync(projectOrSolution, cancellationToken);
@@ -146,26 +126,12 @@
                     documentationModel.Types.Concat(documentationModel.GetExtendedExternalTypes()));
             }
 
-<<<<<<< HEAD
-            UrlSegmentProvider urlSegmentProvider = new DefaultUrlSegmentProvider(FileLayout, commonNamespaces);
-=======
             UrlSegmentProvider urlSegmentProvider = new DefaultUrlSegmentProvider(FilesLayout, commonNamespaces);
->>>>>>> dbfc7346
 
             var externalProviders = new MicrosoftDocsUrlProvider[] { MicrosoftDocsUrlProvider.Instance };
 
             DocumentationUrlProvider GetUrlProvider()
             {
-<<<<<<< HEAD
-                switch (DocumentationTarget)
-                {
-                    case DocumentationTarget.GitHub:
-                        return new GitHubDocumentationUrlProvider(urlSegmentProvider, externalProviders);
-                    case DocumentationTarget.Docusaurus:
-                        return new DocusaurusDocumentationUrlProvider(urlSegmentProvider, externalProviders);
-                    default:
-                        throw new InvalidOperationException($"Unknown value '{DocumentationTarget}'.");
-=======
                 switch (DocumentationHost)
                 {
                     case DocumentationHost.GitHub:
@@ -174,22 +140,11 @@
                         return new DocusaurusDocumentationUrlProvider(urlSegmentProvider, externalProviders);
                     default:
                         throw new InvalidOperationException($"Unknown value '{DocumentationHost}'.");
->>>>>>> dbfc7346
                 }
             }
 
             MarkdownWriterSettings GetMarkdownWriterSettings()
             {
-<<<<<<< HEAD
-                switch (DocumentationTarget)
-                {
-                    case DocumentationTarget.GitHub:
-                        return MarkdownWriterSettings.Default;
-                    case DocumentationTarget.Docusaurus:
-                        return new MarkdownWriterSettings(new MarkdownFormat(angleBracketEscapeStyle: AngleBracketEscapeStyle.EntityRef));
-                    default:
-                        throw new InvalidOperationException($"Unknown value '{DocumentationTarget}'.");
-=======
                 switch (DocumentationHost)
                 {
                     case DocumentationHost.GitHub:
@@ -198,7 +153,6 @@
                         return new MarkdownWriterSettings(new MarkdownFormat(angleBracketEscapeStyle: AngleBracketEscapeStyle.EntityRef));
                     default:
                         throw new InvalidOperationException($"Unknown value '{DocumentationHost}'.");
->>>>>>> dbfc7346
                 }
             }
 
@@ -208,16 +162,6 @@
             {
                 MarkdownWriter writer = MarkdownWriter.Create(new StringBuilder(), markdownWriterSettings);
 
-<<<<<<< HEAD
-                switch (DocumentationTarget)
-                {
-                    case DocumentationTarget.GitHub:
-                        return new MarkdownDocumentationWriter(context, writer);
-                    case DocumentationTarget.Docusaurus:
-                        return new DocusaurusDocumentationWriter(context, writer);
-                    default:
-                        throw new InvalidOperationException($"Unknown value '{DocumentationTarget}'.");
-=======
                 switch (DocumentationHost)
                 {
                     case DocumentationHost.GitHub:
@@ -226,7 +170,6 @@
                         return new DocusaurusDocumentationWriter(context, writer);
                     default:
                         throw new InvalidOperationException($"Unknown value '{DocumentationHost}'.");
->>>>>>> dbfc7346
                 }
             }
 
