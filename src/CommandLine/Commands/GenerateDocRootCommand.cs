--- conflicted
+++ resolved
@@ -25,11 +25,7 @@
             RootDocumentationParts ignoredParts,
             IncludeContainingNamespaceFilter includeContainingNamespaceFilter,
             Visibility visibility,
-<<<<<<< HEAD
-            DocumentationTarget documentationTarget,
-=======
             DocumentationHost documentationHost,
->>>>>>> dbfc7346
             in ProjectFilter projectFilter) : base(projectFilter)
         {
             Options = options;
@@ -37,11 +33,7 @@
             IgnoredParts = ignoredParts;
             IncludeContainingNamespaceFilter = includeContainingNamespaceFilter;
             Visibility = visibility;
-<<<<<<< HEAD
-            DocumentationTarget = documentationTarget;
-=======
             DocumentationHost = documentationHost;
->>>>>>> dbfc7346
         }
 
         public GenerateDocRootCommandLineOptions Options { get; }
@@ -54,11 +46,7 @@
 
         public Visibility Visibility { get; }
 
-<<<<<<< HEAD
-        public DocumentationTarget DocumentationTarget { get; }
-=======
         public DocumentationHost DocumentationHost { get; }
->>>>>>> dbfc7346
 
         public override async Task<CommandResult> ExecuteAsync(ProjectOrSolution projectOrSolution, CancellationToken cancellationToken = default)
         {
@@ -86,16 +74,6 @@
 
             DocumentationUrlProvider GetUrlProvider()
             {
-<<<<<<< HEAD
-                switch (DocumentationTarget)
-                {
-                    case DocumentationTarget.GitHub:
-                        return new GitHubDocumentationUrlProvider(urlSegmentProvider, externalProviders);
-                    case DocumentationTarget.Docusaurus:
-                        return new DocusaurusDocumentationUrlProvider(urlSegmentProvider, externalProviders);
-                    default:
-                        throw new InvalidOperationException($"Unknown value '{DocumentationTarget}'.");
-=======
                 switch (DocumentationHost)
                 {
                     case DocumentationHost.GitHub:
@@ -104,22 +82,11 @@
                         return new DocusaurusDocumentationUrlProvider(urlSegmentProvider, externalProviders);
                     default:
                         throw new InvalidOperationException($"Unknown value '{DocumentationHost}'.");
->>>>>>> dbfc7346
                 }
             }
 
             MarkdownWriterSettings GetMarkdownWriterSettings()
             {
-<<<<<<< HEAD
-                switch (DocumentationTarget)
-                {
-                    case DocumentationTarget.GitHub:
-                        return MarkdownWriterSettings.Default;
-                    case DocumentationTarget.Docusaurus:
-                        return new MarkdownWriterSettings(new MarkdownFormat(angleBracketEscapeStyle: AngleBracketEscapeStyle.EntityRef));
-                    default:
-                        throw new InvalidOperationException($"Unknown value '{DocumentationTarget}'.");
-=======
                 switch (DocumentationHost)
                 {
                     case DocumentationHost.GitHub:
@@ -128,7 +95,6 @@
                         return new MarkdownWriterSettings(new MarkdownFormat(angleBracketEscapeStyle: AngleBracketEscapeStyle.EntityRef));
                     default:
                         throw new InvalidOperationException($"Unknown value '{DocumentationHost}'.");
->>>>>>> dbfc7346
                 }
             }
 
@@ -138,16 +104,6 @@
             {
                 MarkdownWriter writer = MarkdownWriter.Create(new StringBuilder(), markdownWriterSettings);
 
-<<<<<<< HEAD
-                switch (DocumentationTarget)
-                {
-                    case DocumentationTarget.GitHub:
-                        return new MarkdownDocumentationWriter(context, writer);
-                    case DocumentationTarget.Docusaurus:
-                        return new DocusaurusDocumentationWriter(context, writer);
-                    default:
-                        throw new InvalidOperationException($"Unknown value '{DocumentationTarget}'.");
-=======
                 switch (DocumentationHost)
                 {
                     case DocumentationHost.GitHub:
@@ -156,7 +112,6 @@
                         return new DocusaurusDocumentationWriter(context, writer);
                     default:
                         throw new InvalidOperationException($"Unknown value '{DocumentationHost}'.");
->>>>>>> dbfc7346
                 }
             }
 
