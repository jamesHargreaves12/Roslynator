--- conflicted
+++ resolved
@@ -334,7 +334,34 @@
             }
         }
 
-<<<<<<< HEAD
+        if (context.IsEnabled(LegacyConfigOptions.RemoveParenthesesWhenCreatingNewObject))
+            return ObjectCreationParenthesesStyle.Omit;
+
+        return ObjectCreationParenthesesStyle.None;
+    }
+
+    public static AccessibilityModifierStyle GetAccessModifiersStyle(this SyntaxNodeAnalysisContext context)
+    {
+        AnalyzerConfigOptions configOptions = context.GetConfigOptions();
+
+        if (ConfigOptions.TryGetValue(configOptions, ConfigOptions.AccessibilityModifiers, out string rawValue))
+        {
+            if (string.Equals(rawValue, ConfigOptionValues.AccessibilityModifiers_Explicit, StringComparison.OrdinalIgnoreCase))
+            {
+                return AccessibilityModifierStyle.Explicit;
+            }
+            else if (string.Equals(rawValue, ConfigOptionValues.AccessibilityModifiers_Implicit, StringComparison.OrdinalIgnoreCase))
+            {
+                return AccessibilityModifierStyle.Implicit;
+            }
+        }
+
+        if (ConfigOptions.TryGetValueAsBool(configOptions, LegacyConfigOptions.RemoveAccessibilityModifiers, out bool useImplicit))
+            return (useImplicit) ? AccessibilityModifierStyle.Implicit : AccessibilityModifierStyle.Explicit;
+
+        return AccessibilityModifierStyle.None;
+    }
+
         public static TrailingCommaStyle GetTrailingCommaStyle(this SyntaxNodeAnalysisContext context)
         {
             AnalyzerConfigOptions configOptions = context.GetConfigOptions();
@@ -354,39 +381,6 @@
             return TrailingCommaStyle.None;
         }
 
-        public static ObjectCreationTypeStyle GetObjectCreationTypeStyle(this SyntaxNodeAnalysisContext context)
-        {
-            AnalyzerConfigOptions configOptions = context.GetConfigOptions();
-=======
-        if (context.IsEnabled(LegacyConfigOptions.RemoveParenthesesWhenCreatingNewObject))
-            return ObjectCreationParenthesesStyle.Omit;
->>>>>>> 73bbf050
-
-        return ObjectCreationParenthesesStyle.None;
-    }
-
-    public static AccessibilityModifierStyle GetAccessModifiersStyle(this SyntaxNodeAnalysisContext context)
-    {
-        AnalyzerConfigOptions configOptions = context.GetConfigOptions();
-
-        if (ConfigOptions.TryGetValue(configOptions, ConfigOptions.AccessibilityModifiers, out string rawValue))
-        {
-            if (string.Equals(rawValue, ConfigOptionValues.AccessibilityModifiers_Explicit, StringComparison.OrdinalIgnoreCase))
-            {
-                return AccessibilityModifierStyle.Explicit;
-            }
-            else if (string.Equals(rawValue, ConfigOptionValues.AccessibilityModifiers_Implicit, StringComparison.OrdinalIgnoreCase))
-            {
-                return AccessibilityModifierStyle.Implicit;
-            }
-        }
-
-        if (ConfigOptions.TryGetValueAsBool(configOptions, LegacyConfigOptions.RemoveAccessibilityModifiers, out bool useImplicit))
-            return (useImplicit) ? AccessibilityModifierStyle.Implicit : AccessibilityModifierStyle.Explicit;
-
-        return AccessibilityModifierStyle.None;
-    }
-
     public static ObjectCreationTypeStyle GetObjectCreationTypeStyle(this SyntaxNodeAnalysisContext context)
     {
         AnalyzerConfigOptions configOptions = context.GetConfigOptions();
