--- conflicted
+++ resolved
@@ -107,11 +107,7 @@
             {
                 return Fail(parent);
             }
-<<<<<<< HEAD
-            
-=======
-
->>>>>>> 74b1b88e
+
             if (IfStatementLocalVariableAnalysis.DoDeclaredVariablesOverlapWithOuterScope(ifStatement, semanticModel))
                 return Fail(parent);
 
@@ -137,11 +133,7 @@
                     {
                         return Fail(parent);
                     }
-<<<<<<< HEAD
-                    
-=======
-
->>>>>>> 74b1b88e
+
                     if (IfStatementLocalVariableAnalysis.DoDeclaredVariablesOverlapWithOuterScope(ifStatement, semanticModel))
                         return Fail(parent);
 
@@ -150,14 +142,10 @@
             case SyntaxKind.OperatorDeclaration:
             case SyntaxKind.ConversionOperatorDeclaration:
             case SyntaxKind.GetAccessorDeclaration:
-            {
+                {
                     if (jumpKind == SyntaxKind.None)
                         return Fail(parent);
-<<<<<<< HEAD
-                    
-=======
-
->>>>>>> 74b1b88e
+
                     if (IfStatementLocalVariableAnalysis.DoDeclaredVariablesOverlapWithOuterScope(ifStatement, semanticModel))
                         return Fail(parent);
 
@@ -166,11 +154,7 @@
             case SyntaxKind.MethodDeclaration:
                 {
                     var methodDeclaration = (MethodDeclarationSyntax)parent;
-<<<<<<< HEAD
-                    
-=======
-
->>>>>>> 74b1b88e
+
                     if (IfStatementLocalVariableAnalysis.DoDeclaredVariablesOverlapWithOuterScope(ifStatement, semanticModel))
                         return Fail(parent);
 
@@ -204,11 +188,7 @@
             case SyntaxKind.LocalFunctionStatement:
                 {
                     var localFunction = (LocalFunctionStatementSyntax)parent;
-<<<<<<< HEAD
-                    
-=======
-
->>>>>>> 74b1b88e
+
                     if (IfStatementLocalVariableAnalysis.DoDeclaredVariablesOverlapWithOuterScope(ifStatement, semanticModel))
                         return Fail(parent);
 
