--- conflicted
+++ resolved
@@ -133,13 +133,8 @@
                     {
                         return Fail(parent);
                     }
-<<<<<<< HEAD
                     
                     if (IfStatementLocalVariableAnalysis.DoDeclaredVariablesOverlapWithOuterScope(ifStatement, semanticModel))
-=======
-
-                    if (LocallyDeclaredVariablesOverlapWithOuterScope(ifStatement, parent, semanticModel))
->>>>>>> faf227d1
                         return Fail(parent);
 
                     return Success(jumpKind, parent);
@@ -150,13 +145,8 @@
             {
                     if (jumpKind == SyntaxKind.None)
                         return Fail(parent);
-<<<<<<< HEAD
                     
                     if (IfStatementLocalVariableAnalysis.DoDeclaredVariablesOverlapWithOuterScope(ifStatement, semanticModel))
-=======
-
-                    if (LocallyDeclaredVariablesOverlapWithOuterScope(ifStatement, parent, semanticModel))
->>>>>>> faf227d1
                         return Fail(parent);
 
                     return Success(jumpKind, parent);
@@ -164,13 +154,8 @@
             case SyntaxKind.MethodDeclaration:
                 {
                     var methodDeclaration = (MethodDeclarationSyntax)parent;
-<<<<<<< HEAD
                     
                     if (IfStatementLocalVariableAnalysis.DoDeclaredVariablesOverlapWithOuterScope(ifStatement, semanticModel))
-=======
-
-                    if (LocallyDeclaredVariablesOverlapWithOuterScope(ifStatement, methodDeclaration.Body, semanticModel))
->>>>>>> faf227d1
                         return Fail(parent);
 
                     if (jumpKind != SyntaxKind.None)
@@ -203,13 +188,8 @@
             case SyntaxKind.LocalFunctionStatement:
                 {
                     var localFunction = (LocalFunctionStatementSyntax)parent;
-<<<<<<< HEAD
                     
                     if (IfStatementLocalVariableAnalysis.DoDeclaredVariablesOverlapWithOuterScope(ifStatement, semanticModel))
-=======
-
-                    if (LocallyDeclaredVariablesOverlapWithOuterScope(ifStatement, localFunction.Body, semanticModel))
->>>>>>> faf227d1
                         return Fail(parent);
 
                     if (jumpKind != SyntaxKind.None)
@@ -302,30 +282,6 @@
         return Fail(parent);
     }
 
-<<<<<<< HEAD
-=======
-    private static bool LocallyDeclaredVariablesOverlapWithOuterScope(
-        IfStatementSyntax ifStatement,
-        SyntaxNode parent,
-        SemanticModel semanticModel
-    )
-    {
-        ImmutableArray<ISymbol> ifVariablesDeclared = semanticModel.AnalyzeDataFlow(ifStatement)!
-            .VariablesDeclared;
-
-        if (ifVariablesDeclared.IsEmpty)
-            return false;
-
-        ImmutableArray<ISymbol> parentStatementDeclared = semanticModel.AnalyzeDataFlow(parent)!
-            .VariablesDeclared;
-
-        // The parent's declared variables will include those from the if and so we have to check for any symbols occurring twice.
-        return ifVariablesDeclared.Any(variable =>
-            parentStatementDeclared.Count(s => s.Name == variable.Name) > 1
-        );
-    }
-
->>>>>>> faf227d1
     private static bool IsNestedFix(SyntaxNode node, SemanticModel semanticModel, ReduceIfNestingOptions options, CancellationToken cancellationToken)
     {
         options |= ReduceIfNestingOptions.AllowNestedFix;
