--- conflicted
+++ resolved
@@ -195,18 +195,16 @@
     </Values>
     <Description>Use 'for'/'while' statement as an infinite loop</Description>
   </Option>
-<<<<<<< HEAD
+  <Option Id="BlankLineAfterFileScopedNamespaceDeclaration">
+    <ValuePlaceholder>true|false</ValuePlaceholder>
+    <Description>Add/remove blank line after file scoped namespace declaration</Description>
+  </Option>
   <Option Id="TrailingCommaStyle">
     <Description>Include/omit trailing comma in initializer or enum.</Description>
     <Values>
       <Value>include</Value>
       <Value>omit</Value>
     </Values>
-=======
-  <Option Id="BlankLineAfterFileScopedNamespaceDeclaration">
-    <ValuePlaceholder>true|false</ValuePlaceholder>
-    <Description>Add/remove blank line after file scoped namespace declaration</Description>
->>>>>>> 73bbf050
   </Option>
   <!--
   <Option Id="">
