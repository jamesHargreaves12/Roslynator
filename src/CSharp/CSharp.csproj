--- conflicted
+++ resolved
@@ -38,16 +38,11 @@
   </PropertyGroup>
 
   <ItemGroup>
-<<<<<<< HEAD
-    <PackageReference Include="Microsoft.CodeAnalysis.Analyzers" Version="3.3.3" PrivateAssets="All" />
-    <PackageReference Include="Microsoft.CodeAnalysis.CSharp" Version="4.5.0" />
-=======
     <PackageReference Include="Microsoft.CodeAnalysis.Analyzers" Version="$(RoslynAnalyzersVersion)">
       <PrivateAssets>all</PrivateAssets>
       <IncludeAssets>runtime; build; native; contentfiles; analyzers</IncludeAssets>
     </PackageReference>
     <PackageReference Include="Microsoft.CodeAnalysis.CSharp" Version="$(RoslynVersion)" />
->>>>>>> 8c4cd253
   </ItemGroup>
 
   <ItemGroup>
