﻿// Copyright (c) Josef Pihrt and Contributors. Licensed under the Apache License, Version 2.0. See License.txt in the project root for license information.

using System;
using System.Collections;
using System.Collections.Generic;
using System.Diagnostics;
using Microsoft.CodeAnalysis;
using Microsoft.CodeAnalysis.CSharp;
using Microsoft.CodeAnalysis.CSharp.Syntax;
using static Microsoft.CodeAnalysis.CSharp.SyntaxFactory;

namespace Roslynator.CSharp.Syntax;

/// <summary>
/// Provides information about a list of using directives.
/// </summary>
[DebuggerDisplay("{DebuggerDisplay,nq}")]
public readonly struct UsingDirectiveListInfo : IReadOnlyList<UsingDirectiveSyntax>
{
    internal UsingDirectiveListInfo(SyntaxNode parent, SyntaxList<UsingDirectiveSyntax> usings)
    {
        Parent = parent;
        Usings = usings;
    }

    /// <summary>
    /// The declaration that contains the usings.
    /// </summary>
    public SyntaxNode Parent { get; }

    /// <summary>
    /// A list of usings.
    /// </summary>
    public SyntaxList<UsingDirectiveSyntax> Usings { get; }

    /// <summary>
    /// Determines whether this struct was initialized with an actual syntax.
    /// </summary>
    public bool Success
    {
        get { return Parent is not null; }
    }

    /// <summary>
    /// A number of usings in the list.
    /// </summary>
    public int Count
    {
        get { return Usings.Count; }
    }

    [DebuggerBrowsable(DebuggerBrowsableState.Never)]
    private string DebuggerDisplay
    {
        get { return SyntaxInfoHelpers.ToDebugString(Success, Usings); }
    }

    /// <summary>
    /// Gets the using directive at the specified index in the list.
    /// </summary>
    /// <param name="index">The zero-based index of the using directive to get. </param>
    /// <returns>The using directive at the specified index in the list.</returns>
    public UsingDirectiveSyntax this[int index]
    {
        get { return Usings[index]; }
    }

    IEnumerator<UsingDirectiveSyntax> IEnumerable<UsingDirectiveSyntax>.GetEnumerator()
    {
        return ((IReadOnlyList<UsingDirectiveSyntax>)Usings).GetEnumerator();
    }

    IEnumerator IEnumerable.GetEnumerator()
    {
        return ((IReadOnlyList<UsingDirectiveSyntax>)Usings).GetEnumerator();
    }

    /// <summary>
    /// Gets the enumerator for the list of usings.
    /// </summary>
    public SyntaxList<UsingDirectiveSyntax>.Enumerator GetEnumerator()
    {
        return Usings.GetEnumerator();
    }

    internal static UsingDirectiveListInfo Create(NamespaceDeclarationSyntax namespaceDeclaration)
    {
        if (namespaceDeclaration is null)
            return default;

        return new UsingDirectiveListInfo(namespaceDeclaration, namespaceDeclaration.Usings);
    }

    internal static UsingDirectiveListInfo Create(FileScopedNamespaceDeclarationSyntax namespaceDeclaration)
    {
        if (namespaceDeclaration is null)
            return default;

        return new UsingDirectiveListInfo(namespaceDeclaration, namespaceDeclaration.Usings);
    }

    internal static UsingDirectiveListInfo Create(CompilationUnitSyntax compilationUnit)
    {
        if (compilationUnit is null)
            return default;

        return new UsingDirectiveListInfo(compilationUnit, compilationUnit.Usings);
    }

    internal static UsingDirectiveListInfo Create(SyntaxNode declaration)
    {
        switch (declaration?.Kind())
        {
            case SyntaxKind.CompilationUnit:
                {
                    var typeDeclaration = (CompilationUnitSyntax)declaration;
                    return new UsingDirectiveListInfo(typeDeclaration, typeDeclaration.Usings);
                }
            case SyntaxKind.NamespaceDeclaration:
                {
                    var namespaceDeclaration = (NamespaceDeclarationSyntax)declaration;
                    return new UsingDirectiveListInfo(namespaceDeclaration, namespaceDeclaration.Usings);
                }
            case SyntaxKind.FileScopedNamespaceDeclaration:
<<<<<<< HEAD
            {
                var fileScopedNamespaceDeclaration = (FileScopedNamespaceDeclarationSyntax)declaration;
                return new UsingDirectiveListInfo(fileScopedNamespaceDeclaration, fileScopedNamespaceDeclaration.Usings);
            }
=======
                {
                    var fileScopedNamespaceDeclaration = (FileScopedNamespaceDeclarationSyntax)declaration;
                    return new UsingDirectiveListInfo(fileScopedNamespaceDeclaration, fileScopedNamespaceDeclaration.Usings);
                }
>>>>>>> ab443617
        }

        return default;
    }

    /// <summary>
    /// Creates a new <see cref="UsingDirectiveListInfo"/> with the usings updated.
    /// </summary>
    /// <param name="usings"></param>
    public UsingDirectiveListInfo WithUsings(IEnumerable<UsingDirectiveSyntax> usings)
    {
        return WithUsings(List(usings));
    }

    /// <summary>
    /// Creates a new <see cref="UsingDirectiveListInfo"/> with the usings updated.
    /// </summary>
    /// <param name="usings"></param>
    public UsingDirectiveListInfo WithUsings(SyntaxList<UsingDirectiveSyntax> usings)
    {
        ThrowInvalidOperationIfNotInitialized();

        switch (Parent)
        {
            case CompilationUnitSyntax compilationUnit:
                {
                    compilationUnit = compilationUnit.WithUsings(usings);
                    return new UsingDirectiveListInfo(compilationUnit, compilationUnit.Usings);
                }
            case NamespaceDeclarationSyntax declaration:
                {
                    declaration = declaration.WithUsings(usings);
                    return new UsingDirectiveListInfo(declaration, declaration.Usings);
                }
        }

        throw new InvalidOperationException();
    }

    /// <summary>
    /// Creates a new <see cref="UsingDirectiveListInfo"/> with the specified node removed.
    /// </summary>
    /// <param name="node"></param>
    /// <param name="options"></param>
    public UsingDirectiveListInfo RemoveNode(SyntaxNode node, SyntaxRemoveOptions options)
    {
        ThrowInvalidOperationIfNotInitialized();

        switch (Parent)
        {
            case CompilationUnitSyntax compilationUnit:
                {
                    compilationUnit = compilationUnit.RemoveNode(node, options);
                    return new UsingDirectiveListInfo(compilationUnit, compilationUnit.Usings);
                }
            case NamespaceDeclarationSyntax declaration:
                {
                    declaration = declaration.RemoveNode(node, options);
                    return new UsingDirectiveListInfo(declaration, declaration.Usings);
                }
        }

        throw new InvalidOperationException();
    }

    /// <summary>
    /// Creates a new <see cref="UsingDirectiveListInfo"/> with the specified old node replaced with a new node.
    /// </summary>
    /// <param name="oldNode"></param>
    /// <param name="newNode"></param>
    public UsingDirectiveListInfo ReplaceNode(SyntaxNode oldNode, SyntaxNode newNode)
    {
        ThrowInvalidOperationIfNotInitialized();

        switch (Parent)
        {
            case CompilationUnitSyntax compilationUnit:
                {
                    compilationUnit = compilationUnit.ReplaceNode(oldNode, newNode);
                    return new UsingDirectiveListInfo(compilationUnit, compilationUnit.Usings);
                }
            case NamespaceDeclarationSyntax declaration:
                {
                    declaration = declaration.ReplaceNode(oldNode, newNode);
                    return new UsingDirectiveListInfo(declaration, declaration.Usings);
                }
        }

        throw new InvalidOperationException();
    }

    /// <summary>
    /// Creates a new <see cref="UsingDirectiveListInfo"/> with the specified using directive added at the end.
    /// </summary>
    /// <param name="usingDirective"></param>
    public UsingDirectiveListInfo Add(UsingDirectiveSyntax usingDirective)
    {
        return WithUsings(Usings.Add(usingDirective));
    }

    /// <summary>
    /// Creates a new <see cref="UsingDirectiveListInfo"/> with the specified usings added at the end.
    /// </summary>
    /// <param name="usings"></param>
    public UsingDirectiveListInfo AddRange(IEnumerable<UsingDirectiveSyntax> usings)
    {
        return WithUsings(Usings.AddRange(usings));
    }

    /// <summary>
    /// True if the list has at least one using directive.
    /// </summary>
    public bool Any()
    {
        return Usings.Any();
    }

    /// <summary>
    /// The first using directive in the list.
    /// </summary>
    public UsingDirectiveSyntax First()
    {
        return Usings[0];
    }

    /// <summary>
    /// The first using directive in the list or null if the list is empty.
    /// </summary>
    public UsingDirectiveSyntax FirstOrDefault()
    {
        return Usings.FirstOrDefault();
    }

    /// <summary>
    /// Searches for an using directive that matches the predicate and returns zero-based index of the first occurrence in the list.
    /// </summary>
    /// <param name="predicate"></param>
    public int IndexOf(Func<UsingDirectiveSyntax, bool> predicate)
    {
        return Usings.IndexOf(predicate);
    }

    /// <summary>
    /// The index of the using directive in the list.
    /// </summary>
    /// <param name="usingDirective"></param>
    public int IndexOf(UsingDirectiveSyntax usingDirective)
    {
        return Usings.IndexOf(usingDirective);
    }

    /// <summary>
    /// Creates a new <see cref="UsingDirectiveListInfo"/> with the specified using directive inserted at the index.
    /// </summary>
    /// <param name="index"></param>
    /// <param name="usingDirective"></param>
    public UsingDirectiveListInfo Insert(int index, UsingDirectiveSyntax usingDirective)
    {
        return WithUsings(Usings.Insert(index, usingDirective));
    }

    /// <summary>
    /// Creates a new <see cref="UsingDirectiveListInfo"/> with the specified usings inserted at the index.
    /// </summary>
    /// <param name="index"></param>
    /// <param name="usings"></param>
    public UsingDirectiveListInfo InsertRange(int index, IEnumerable<UsingDirectiveSyntax> usings)
    {
        return WithUsings(Usings.InsertRange(index, usings));
    }

    /// <summary>
    /// The last using directive in the list.
    /// </summary>
    public UsingDirectiveSyntax Last()
    {
        return Usings.Last();
    }

    /// <summary>
    /// The last using directive in the list or null if the list is empty.
    /// </summary>
    public UsingDirectiveSyntax LastOrDefault()
    {
        return Usings.LastOrDefault();
    }

    /// <summary>
    /// Searches for an using directive that matches the predicate and returns zero-based index of the last occurrence in the list.
    /// </summary>
    /// <param name="predicate"></param>
    public int LastIndexOf(Func<UsingDirectiveSyntax, bool> predicate)
    {
        return Usings.LastIndexOf(predicate);
    }

    /// <summary>
    /// Searches for an using directive and returns zero-based index of the last occurrence in the list.
    /// </summary>
    /// <param name="usingDirective"></param>
    public int LastIndexOf(UsingDirectiveSyntax usingDirective)
    {
        return Usings.LastIndexOf(usingDirective);
    }

    /// <summary>
    /// Creates a new <see cref="UsingDirectiveListInfo"/> with the specified using directive removed.
    /// </summary>
    /// <param name="usingDirective"></param>
    public UsingDirectiveListInfo Remove(UsingDirectiveSyntax usingDirective)
    {
        return WithUsings(Usings.Remove(usingDirective));
    }

    /// <summary>
    /// Creates a new <see cref="UsingDirectiveListInfo"/> with the using directive at the specified index removed.
    /// </summary>
    /// <param name="index"></param>
    public UsingDirectiveListInfo RemoveAt(int index)
    {
        return WithUsings(Usings.RemoveAt(index));
    }

    /// <summary>
    /// Creates a new <see cref="UsingDirectiveListInfo"/> with the specified using directive replaced with the new using directive.
    /// </summary>
    /// <param name="usingInLine"></param>
    /// <param name="newUsingDirective"></param>
    public UsingDirectiveListInfo Replace(UsingDirectiveSyntax usingInLine, UsingDirectiveSyntax newUsingDirective)
    {
        return WithUsings(Usings.Replace(usingInLine, newUsingDirective));
    }

    /// <summary>
    /// Creates a new <see cref="UsingDirectiveListInfo"/> with the using directive at the specified index replaced with a new using directive.
    /// </summary>
    /// <param name="index"></param>
    /// <param name="newUsingDirective"></param>
    public UsingDirectiveListInfo ReplaceAt(int index, UsingDirectiveSyntax newUsingDirective)
    {
        return WithUsings(Usings.ReplaceAt(index, newUsingDirective));
    }

    /// <summary>
    /// Creates a new <see cref="UsingDirectiveListInfo"/> with the specified using directive replaced with new usings.
    /// </summary>
    /// <param name="usingInLine"></param>
    /// <param name="newUsingDirectives"></param>
    public UsingDirectiveListInfo ReplaceRange(UsingDirectiveSyntax usingInLine, IEnumerable<UsingDirectiveSyntax> newUsingDirectives)
    {
        return WithUsings(Usings.ReplaceRange(usingInLine, newUsingDirectives));
    }

    private void ThrowInvalidOperationIfNotInitialized()
    {
        if (Parent is null)
            throw new InvalidOperationException($"{nameof(UsingDirectiveListInfo)} is not initalized.");
    }
}<|MERGE_RESOLUTION|>--- conflicted
+++ resolved
@@ -122,17 +122,10 @@
                     return new UsingDirectiveListInfo(namespaceDeclaration, namespaceDeclaration.Usings);
                 }
             case SyntaxKind.FileScopedNamespaceDeclaration:
-<<<<<<< HEAD
-            {
-                var fileScopedNamespaceDeclaration = (FileScopedNamespaceDeclarationSyntax)declaration;
-                return new UsingDirectiveListInfo(fileScopedNamespaceDeclaration, fileScopedNamespaceDeclaration.Usings);
-            }
-=======
                 {
                     var fileScopedNamespaceDeclaration = (FileScopedNamespaceDeclarationSyntax)declaration;
                     return new UsingDirectiveListInfo(fileScopedNamespaceDeclaration, fileScopedNamespaceDeclaration.Usings);
                 }
->>>>>>> ab443617
         }
 
         return default;
