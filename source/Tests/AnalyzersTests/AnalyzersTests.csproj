﻿<?xml version="1.0" encoding="utf-8"?>
<Project ToolsVersion="14.0" DefaultTargets="Build" xmlns="http://schemas.microsoft.com/developer/msbuild/2003">
  <Import Project="$(MSBuildExtensionsPath)\$(MSBuildToolsVersion)\Microsoft.Common.props" Condition="Exists('$(MSBuildExtensionsPath)\$(MSBuildToolsVersion)\Microsoft.Common.props')" />
  <PropertyGroup>
    <MinimumVisualStudioVersion>14.0</MinimumVisualStudioVersion>
    <Configuration Condition=" '$(Configuration)' == '' ">Debug</Configuration>
    <Platform Condition=" '$(Platform)' == '' ">AnyCPU</Platform>
    <ProjectGuid>{E333B107-366A-43E9-BB9F-A29DD5E1F10D}</ProjectGuid>
    <OutputType>Library</OutputType>
    <AppDesignerFolder>Properties</AppDesignerFolder>
    <RootNamespace>Roslynator.CSharp.Analyzers.Tests</RootNamespace>
    <AssemblyName>Roslynator.CSharp.Analyzers.Tests</AssemblyName>
    <DefaultLanguage>en-US</DefaultLanguage>
    <FileAlignment>512</FileAlignment>
    <ProjectTypeGuids>{786C830F-07A1-408B-BD7F-6EE04809D6DB};{FAE04EC0-301F-11D3-BF4B-00C04F79EFBC}</ProjectTypeGuids>
    <TargetFrameworkProfile>
    </TargetFrameworkProfile>
    <TargetFrameworkVersion>v5.0</TargetFrameworkVersion>
  </PropertyGroup>
  <PropertyGroup Condition=" '$(Configuration)|$(Platform)' == 'Debug|AnyCPU' ">
    <DebugSymbols>true</DebugSymbols>
    <DebugType>full</DebugType>
    <Optimize>false</Optimize>
    <OutputPath>bin\Debug\</OutputPath>
    <DefineConstants>DEBUG;TRACE</DefineConstants>
    <ErrorReport>prompt</ErrorReport>
    <WarningLevel>4</WarningLevel>
    <CodeAnalysisRuleSet>..\AnalyzersTests.ruleset</CodeAnalysisRuleSet>
    <DocumentationFile>
    </DocumentationFile>
    <AllowUnsafeBlocks>true</AllowUnsafeBlocks>
    <LangVersion>latest</LangVersion>
  </PropertyGroup>
  <PropertyGroup Condition=" '$(Configuration)|$(Platform)' == 'Release|AnyCPU' ">
    <DebugType>pdbonly</DebugType>
    <Optimize>true</Optimize>
    <OutputPath>bin\Release\</OutputPath>
    <DefineConstants>TRACE</DefineConstants>
    <ErrorReport>prompt</ErrorReport>
    <WarningLevel>4</WarningLevel>
  </PropertyGroup>
  <ItemGroup>
    <Compile Include="AbstractTypeShouldNotHavePublicConstructors.cs" />
    <Compile Include="AddArgumentListToObjectCreation.cs" />
    <Compile Include="AddBraces.cs" />
    <Compile Include="AddBracesToSwitchSectionWithMultipleStatements.cs" />
    <Compile Include="AddEmptyLineBetweenDeclarations.cs" />
    <Compile Include="AvoidBoxingOfValueType.cs" />
    <Compile Include="AvoidEmptyCatchClauseThatCatchesSystemException.cs" />
    <Compile Include="AvoidInterpolatedStringWithNoInterpolatedText.cs" />
    <Compile Include="AvoidMultilineExpressionBody.cs" />
    <Compile Include="AvoidMultilineExpressionBodyRefactoring.cs" />
    <Compile Include="AvoidSemicolonAtEndOfDeclaration.cs" />
    <Compile Include="CallAnyInsteadOfCount.cs" />
    <Compile Include="CallThenByInsteadOfOrderBy.cs" />
    <Compile Include="DeclareEachAttributeSeparately.cs" />
    <Compile Include="DeclareEnumValueAsCombinationOfNames.cs" />
    <Compile Include="CallExtensionMethodAsInstanceMethod.cs" />
    <Compile Include="DefaultLabelShouldBeLastLabelInSwitchSection.cs" />
    <Compile Include="ExpressionIsAlwaysEqualToTrueOrFalse.cs" />
    <Compile Include="FormatBinaryOperatorOnNextLine.cs" />
    <Compile Include="FormatEachEnumMemberOnSeparateLine.cs" />
    <Compile Include="MakeClassStatic2.cs" />
    <Compile Include="AddOrRemoveRegionName.cs" />
    <Compile Include="MergeElseClauseWithNestedIfStatement.cs" />
    <Compile Include="JoinStringExpressions.cs" />
    <Compile Include="MergeStringExpressions.cs" />
    <Compile Include="OverridingMemberCannotChangeParamsModifier.cs" />
    <Compile Include="OptimizeStringBuilderAppendCall.cs" />
    <Compile Include="ParenthesizeConditionInConditionalExpression.cs" />
    <Compile Include="ReduceIfNesting.cs" />
    <Compile Include="RemoveArgumentListFromAttribute.cs" />
    <Compile Include="RemoveArgumentListFromObjectCreation.cs" />
    <Compile Include="RemoveEmptyElseClause.cs" />
    <Compile Include="RemoveEmptyFinallyClause.cs" />
    <Compile Include="RemoveEmptyInitializer.cs" />
    <Compile Include="RemoveEmptyNamespaceDeclaration.cs" />
    <Compile Include="RemoveEnumDefaultUnderlyingType.cs" />
    <Compile Include="RemoveOriginalExceptionFromThrowStatement.cs" />
    <Compile Include="RemoveRedundantAssignment.cs" />
    <Compile Include="RemoveRedundantAutoPropertyInitialization.cs" />
    <Compile Include="RemoveRedundantBaseConstructorCall.cs" />
    <Compile Include="RemoveRedundantCommaInInitializer.cs" />
    <Compile Include="RemoveRedundantDefaultSwitchSection.cs" />
    <Compile Include="MarkFieldAsConst.cs" />
    <Compile Include="RemoveRedundantEmptyStatement.cs" />
    <Compile Include="RemoveUnnecessaryCaseLabel.cs" />
    <Compile Include="RemoveUnnecessaryElseClause.cs" />
<<<<<<< HEAD
    <Compile Include="ReplaceLambdaExpressionWithMethodGroup.cs" />
    <Compile Include="SimplifyLambdaExpressionRefactoring.cs" />
    <Compile Include="SimplifyLazilyInitializedProperty.cs" />
=======
    <Compile Include="UnnecessaryUnsafeContext.cs" />
>>>>>>> e26f3901
    <Compile Include="UnusedMemberDeclaration.cs" />
    <Compile Include="ReorderNamedArguments.cs" />
    <Compile Include="ReorderTypeParameterConstraints.cs" />
    <Compile Include="ReplaceCommentWithDocumentationComment.cs" />
    <Compile Include="AddEmptyLineAfterClosingBrace.cs" />
    <Compile Include="AddEmptyLineAfterEmbeddedStatement.cs" />
    <Compile Include="AddEmptyLineAfterLastStatementInDoStatement.cs" />
    <Compile Include="AddExceptionToDocumentationComment.cs" />
    <Compile Include="FormatConditionalExpressionOperatorsOnNextLine.cs" />
    <Compile Include="ImplementExceptionConstructors.cs" />
    <Compile Include="AvoidSingleLineBlock.cs" />
    <Compile Include="ReplaceForEachWithFor.cs" />
    <Compile Include="ReturnTaskInsteadOfNull.cs" />
    <Compile Include="SimplifyLambdaExpression.cs" />
    <Compile Include="SimplifyNestedUsingStatement.cs" />
    <Compile Include="SplitVariableDeclaration.cs" />
    <Compile Include="StaticMemberInGenericTypeShouldUseTypeParameter.cs" />
    <Compile Include="UseBitwiseOperationInsteadOfCallingHasFlag.cs" />
    <Compile Include="UseConstantInsteadOfField.cs" />
    <Compile Include="UseEmptyStringLiteralInsteadOfStringEmpty.cs" />
    <Compile Include="UseMethodGroupInsteadOfAnonymousFunction.cs" />
    <Compile Include="SimplifyBooleanExpression.cs" />
    <Compile Include="StaticMemberInGenericClassShouldUseTypeParameter.cs" />
    <Compile Include="AvoidChainOfAssignments.cs" />
    <Compile Include="BitwiseOperationOnEnumWithoutFlagsAttribute.cs" />
    <Compile Include="AddParameterToDocumentationComment.cs" />
    <Compile Include="AddParenthesesAccordingToOperatorPrecedence.cs" />
    <Compile Include="AddSummaryElementToDocumentationComment.cs" />
    <Compile Include="AddSummaryToDocumentationComment.cs" />
    <Compile Include="AddTypeParameterToDocumentationComment.cs" />
    <Compile Include="AsynchronousMethodNameShouldEndWithAsync.cs" />
    <Compile Include="AvoidEmbeddedStatement.cs" />
    <Compile Include="AvoidEmbeddedStatementInIfElse.cs" />
    <Compile Include="AvoidUsageOfWhileStatementToCreateInfiniteLoop.cs" />
    <Compile Include="CallDebugFailInsteadOfDebugAssert.cs" />
    <Compile Include="CallFindMethodInsteadOfFirstOrDefaultMethod.cs" />
    <Compile Include="FormatInitializerWithSingleExpressionOnSingleLine.cs" />
    <Compile Include="MarkFieldAsReadOnly.cs" />
    <Compile Include="RemoveFileWithNoCode2.cs" />
    <Compile Include="RemoveRedundantAsyncAwait.cs" />
    <Compile Include="RemoveRedundantBaseInterface.cs" />
    <Compile Include="SimplifyLazyInitialization.cs" />
    <Compile Include="UnusedParameter2.cs" />
    <Compile Include="UnusedParameter.cs" />
    <Compile Include="ParameterNameDiffersFromBase.cs" />
    <Compile Include="InlineLazyInitialization.cs" />
    <Compile Include="UseAttributeUsageAttribute.cs" />
    <Compile Include="UseAutoProperty.cs" />
    <Compile Include="UseAutoProperty3.cs" />
    <Compile Include="UseCoalesceExpressionInsteadOfConditionalExpression.cs" />
    <Compile Include="AvoidNullReferenceException.cs" />
    <Compile Include="UseConditionalAccessInsteadOfConditionalExpression.cs" />
    <Compile Include="UseCountOrLengthPropertyInsteadOfAnyMethod.cs" />
    <Compile Include="UseEventArgsEmpty.cs" />
    <Compile Include="UseExclusiveOrOperator.cs" />
    <Compile Include="UseIsOperatorInsteadOfAsOperator.cs" />
    <Compile Include="UseCoalesceExpressionInsteadOfIf.cs" />
    <Compile Include="UseLambdaExpressionInsteadOfAnonymousMethod.cs" />
    <Compile Include="UseMethodChaining.cs" />
    <Compile Include="UseReadOnlyAutoProperty.cs" />
    <Compile Include="UseRegexInstanceInsteadOfStaticMethod.cs" />
    <Compile Include="UseRegularStringLiteralInsteadOfVerbatimStringLiteral.cs" />
    <Compile Include="UseReturnInsteadOfAssignment.cs" />
    <Compile Include="UnconstrainedTypeParameterCheckedForNull.cs" />
    <Compile Include="SimplifyCoalesceExpression.cs" />
    <Compile Include="SimplifyCoalesceExpression.cs" />
    <Compile Include="CombineEnumerableWhereMethodChain.cs" />
    <Compile Include="CompositeEnumValueContainsUndefinedFlag.cs" />
    <Compile Include="DeclareEnumMemberWithZeroValue.cs" />
    <Compile Include="DeclareTypeInsideNamespace.cs" />
    <Compile Include="AvoidUsageOfForStatementToCreateInfiniteLoop.cs" />
    <Compile Include="AddStaticModifierToAllPartialClassDeclarations.cs" />
    <Compile Include="DefaultSwitchLabelShouldBeLastLabelInSection.cs" />
    <Compile Include="EnumMemberShouldDeclareExplicitValue.cs" />
    <Compile Include="FormatAccessorList.cs" />
    <Compile Include="FormatEachStatementOnSeparateLine.cs" />
    <Compile Include="FormatEmbeddedStatementOnSeparateLine.cs" />
    <Compile Include="FormatEmptyBlock.cs" />
    <Compile Include="FormatSwitchSectionStatementOnSeparateLine.cs" />
    <Compile Include="InlineLocalVariable.cs" />
    <Compile Include="GenerateCombinedEnumMember.cs" />
    <Compile Include="GenerateEnumMember.cs" />
    <Compile Include="GenerateEnumValues.cs" />
    <Compile Include="MakeClassStatic.cs" />
    <Compile Include="DeclareUsingDirectiveOnTopLevel.cs" />
    <Compile Include="AvoidNullLiteralExpressionOnLeftSideOfBinaryExpression.cs" />
    <Compile Include="MergeIfStatementWithNestedIfStatement.cs" />
    <Compile Include="MarkLocalVariableAsConst.cs" />
    <Compile Include="MergeInterpolationIntoInterpolatedString.cs" />
    <Compile Include="FormatDocumentationSummary\FormatDocumentationSummaryOnMultipleLines.cs" />
    <Compile Include="FormatDocumentationSummary\FormatDocumentationSummaryOnSingleLine.cs" />
    <Compile Include="MergeLocalDeclarationWithAssignment.cs" />
    <Compile Include="MergeSwitchSectionsWithEquivalentContent.cs" />
    <Compile Include="RemoveBraces.cs" />
    <Compile Include="RemoveEmptyDestructor.cs" />
    <Compile Include="RemoveEmptyRegion.cs" />
    <Compile Include="RemoveFileWithNoCode.cs" />
    <Compile Include="RemovePartialModifierFromTypeWithSinglePart.cs" />
    <Compile Include="RemoveRedundantAsOperator.cs" />
    <Compile Include="RemoveRedundantBooleanLiteral.cs" />
    <Compile Include="RemoveRedundantBraces.cs" />
    <Compile Include="RemoveRedundantCast.cs" />
    <Compile Include="RemoveRedundantConstructor.cs" />
    <Compile Include="RemoveRedundantStatement.cs" />
    <Compile Include="RemoveRedundantDelegateCreation.cs" />
    <Compile Include="RemoveRedundantDisposeOrCloseCall.cs" />
    <Compile Include="RemoveRedundantEmptyLine.cs" />
    <Compile Include="RemoveRedundantFieldInitialization.cs" />
    <Compile Include="RemoveRedundantOverridingMember.cs" />
    <Compile Include="RemoveRedundantSealedModifier.cs" />
    <Compile Include="RemoveRedundantStringToCharArrayCall.cs" />
    <Compile Include="RemoveRedundantToStringCall.cs" />
    <Compile Include="RenamePrivateFieldAccordingToCamelCaseWithUnderscore.cs" />
    <Compile Include="ReorderModifiers.cs" />
    <Compile Include="UseAnyMethodInsteadOfCountMethod.cs" />
    <Compile Include="UseCountOrLengthPropertyInsteadOfCountMethod.cs" />
    <Compile Include="ReplaceIfStatementWithReturnStatement.cs" />
    <Compile Include="SortEnumMembers.cs" />
    <Compile Include="UnusedTypeParameter.cs" />
    <Compile Include="UseConditionalAccess.cs" />
    <Compile Include="UseElementAccessInsteadOfElementAt.cs" />
    <Compile Include="Tuple.cs" />
    <Compile Include="UseCoalesceExpression.cs" />
    <Compile Include="UseCompoundAssignment.cs" />
    <Compile Include="SimplifyBooleanComparison.cs" />
    <Compile Include="SimplifyConditionalExpression.cs" />
    <Compile Include="SimplifyNullableOfT.cs" />
    <Compile Include="ThrowingOfNewNotImplementedException.cs" />
    <Compile Include="UseAutoProperty2.cs" />
    <Compile Include="UseElementAccessInsteadOfFirst.cs" />
    <Compile Include="UseExplicitTypeInsteadOfVar.cs" />
    <Compile Include="UseExpressionBodiedMember.cs" />
    <Compile Include="UseGenericEventHandler.cs" />
    <Compile Include="UseNameOfOperator.cs" />
    <Compile Include="CallStringConcatInsteadOfStringJoin.cs" />
    <Compile Include="UseStringComparison.cs" />
    <Compile Include="UseStringIsNullOrEmptyMethod.cs" />
    <Compile Include="SimplifyLinqMethodChain.cs" />
    <Compile Include="CallCastInsteadOfSelect.cs" />
    <Compile Include="ReplaceIfStatementWithAssignment.cs" />
    <Compile Include="UseBitwiseOperationInsteadOfHasFlag.cs" />
    <Compile Include="ReplacePropertyWithAutoProperty.cs" />
    <Compile Include="UsePostfixUnaryOperatorInsteadOfAssignment.cs" />
    <Compile Include="CallConfigureAwait.cs" />
    <Compile Include="AvoidUsageOfUsingAliasDirective.cs" />
    <Compile Include="AvoidLockingOnPubliclyAccessibleInstance.cs" />
    <Compile Include="DeclareEachTypeInSeparateFile\DeclareEachTypeInSeparateFile.cs" />
    <Compile Include="UsePredefinedType.cs" />
    <Compile Include="NonAsynchronousMethodNameShouldNotEndWithAsync.cs" />
    <Compile Include="AvoidImplicitlyTypedArray.cs" />
    <Compile Include="AddDefaultAccessModifier.cs" />
    <Compile Include="AvoidInterpolatedStringWithNoInterpolation.cs" />
    <Compile Include="SimplifyLogicalNegation.cs" />
    <Compile Include="FormatDeclarationBraces.cs" />
    <Compile Include="RemoveRedundantParentheses.cs" />
    <Compile Include="Properties\AssemblyInfo.cs" />
    <Compile Include="UseStringLengthInsteadOfComparisonWithEmptyString.cs" />
    <Compile Include="UseVarInsteadOfExplicitType.cs" />
    <Compile Include="ValueTypeCheckedForNull.cs" />
    <Compile Include="ValueTypeObjectIsNeverEqualToNull.cs" />
  </ItemGroup>
  <ItemGroup>
    <Reference Include="Microsoft.CodeAnalysis, Version=1.3.1.0, Culture=neutral, PublicKeyToken=31bf3856ad364e35, processorArchitecture=MSIL">
      <HintPath>..\packages\Microsoft.CodeAnalysis.Common.1.3.2\lib\portable-net45+win8\Microsoft.CodeAnalysis.dll</HintPath>
    </Reference>
    <Reference Include="Microsoft.CodeAnalysis.CSharp, Version=1.3.1.0, Culture=neutral, PublicKeyToken=31bf3856ad364e35, processorArchitecture=MSIL">
      <HintPath>..\packages\Microsoft.CodeAnalysis.CSharp.1.3.2\lib\portable-net45+win8\Microsoft.CodeAnalysis.CSharp.dll</HintPath>
    </Reference>
    <Reference Include="System.Reflection.Metadata, Version=1.2.0.0, Culture=neutral, PublicKeyToken=b03f5f7f11d50a3a, processorArchitecture=MSIL">
      <HintPath>..\packages\System.Reflection.Metadata.1.2.0\lib\portable-net45+win8\System.Reflection.Metadata.dll</HintPath>
    </Reference>
  </ItemGroup>
  <ItemGroup>
    <Analyzer Include="..\packages\Microsoft.CodeAnalysis.Analyzers.1.1.0\analyzers\dotnet\cs\Microsoft.CodeAnalysis.Analyzers.dll" />
    <Analyzer Include="..\packages\Microsoft.CodeAnalysis.Analyzers.1.1.0\analyzers\dotnet\cs\Microsoft.CodeAnalysis.CSharp.Analyzers.dll" />
  </ItemGroup>
  <Import Project="$(MSBuildExtensionsPath32)\Microsoft\Portable\$(TargetFrameworkVersion)\Microsoft.Portable.CSharp.targets" />
  <!-- To modify your build process, add your task inside one of the targets below and uncomment it. 
       Other similar extension points exist, see Microsoft.Common.targets.
  <Target Name="BeforeBuild">
  </Target>
  <Target Name="AfterBuild">
  </Target>
  -->
</Project><|MERGE_RESOLUTION|>--- conflicted
+++ resolved
@@ -86,13 +86,10 @@
     <Compile Include="RemoveRedundantEmptyStatement.cs" />
     <Compile Include="RemoveUnnecessaryCaseLabel.cs" />
     <Compile Include="RemoveUnnecessaryElseClause.cs" />
-<<<<<<< HEAD
     <Compile Include="ReplaceLambdaExpressionWithMethodGroup.cs" />
+    <Compile Include="UnnecessaryUnsafeContext.cs" />
     <Compile Include="SimplifyLambdaExpressionRefactoring.cs" />
     <Compile Include="SimplifyLazilyInitializedProperty.cs" />
-=======
-    <Compile Include="UnnecessaryUnsafeContext.cs" />
->>>>>>> e26f3901
     <Compile Include="UnusedMemberDeclaration.cs" />
     <Compile Include="ReorderNamedArguments.cs" />
     <Compile Include="ReorderTypeParameterConstraints.cs" />
