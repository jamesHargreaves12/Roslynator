﻿<?xml version="1.0" encoding="utf-8"?>
<Project ToolsVersion="14.0" DefaultTargets="Build" xmlns="http://schemas.microsoft.com/developer/msbuild/2003">
  <Import Project="$(MSBuildExtensionsPath)\$(MSBuildToolsVersion)\Microsoft.Common.props" Condition="Exists('$(MSBuildExtensionsPath)\$(MSBuildToolsVersion)\Microsoft.Common.props')" />
  <PropertyGroup>
    <MinimumVisualStudioVersion>14.0</MinimumVisualStudioVersion>
    <Configuration Condition=" '$(Configuration)' == '' ">Debug</Configuration>
    <Platform Condition=" '$(Platform)' == '' ">AnyCPU</Platform>
    <ProjectGuid>{73C0BB00-F170-44A1-AB72-008E29F8D34A}</ProjectGuid>
    <OutputType>Library</OutputType>
    <AppDesignerFolder>Properties</AppDesignerFolder>
    <RootNamespace>Roslynator.CSharp.CodeFixes.Tests</RootNamespace>
    <AssemblyName>Roslynator.CSharp.CodeFixes.Tests</AssemblyName>
    <DefaultLanguage>en-US</DefaultLanguage>
    <FileAlignment>512</FileAlignment>
    <ProjectTypeGuids>{786C830F-07A1-408B-BD7F-6EE04809D6DB};{FAE04EC0-301F-11D3-BF4B-00C04F79EFBC}</ProjectTypeGuids>
    <TargetFrameworkProfile>
    </TargetFrameworkProfile>
    <TargetFrameworkVersion>v5.0</TargetFrameworkVersion>
  </PropertyGroup>
  <PropertyGroup Condition=" '$(Configuration)|$(Platform)' == 'Debug|AnyCPU' ">
    <DebugSymbols>true</DebugSymbols>
    <DebugType>full</DebugType>
    <Optimize>false</Optimize>
    <OutputPath>bin\Debug\</OutputPath>
    <DefineConstants>DEBUG;TRACE</DefineConstants>
    <ErrorReport>prompt</ErrorReport>
    <WarningLevel>4</WarningLevel>
    <CodeAnalysisRuleSet>..\CodeFixesTests.ruleset</CodeAnalysisRuleSet>
    <DocumentationFile>
    </DocumentationFile>
    <LangVersion>latest</LangVersion>
  </PropertyGroup>
  <PropertyGroup Condition=" '$(Configuration)|$(Platform)' == 'Release|AnyCPU' ">
    <DebugType>pdbonly</DebugType>
    <Optimize>true</Optimize>
    <OutputPath>bin\Release\</OutputPath>
    <DefineConstants>TRACE</DefineConstants>
    <ErrorReport>prompt</ErrorReport>
    <WarningLevel>4</WarningLevel>
  </PropertyGroup>
  <ItemGroup>
    <Compile Include="AddArgumentList.cs" />
    <Compile Include="AddComparisonWithBooleanLiteralRefactoring.cs" />
    <Compile Include="AddBracesToDeclarationOrLabeledStatement.cs" />
    <Compile Include="AddBreakStatementToSwitchSection.cs" />
    <Compile Include="CS0133_ExpressionBeingAssignedMustBeConstant.cs" />
    <Compile Include="CS0527_TypeInInterfaceListIsNotInterface.cs" />
    <Compile Include="CS1751_CannotSpecifyDefaultValueForParameterArray.cs" />
    <Compile Include="CS0029_CannotImplicitlyConvertType.cs" />
    <Compile Include="CS0120_ObjectReferenceIsRequiredForNonStaticMember2.cs" />
    <Compile Include="CS0030_CannotConvertType.cs" />
    <Compile Include="CS0126_ObjectOfTypeConvertibleToTypeIsRequired.cs" />
    <Compile Include="AddDocumentationComment.cs" />
    <Compile Include="AddBody.cs" />
    <Compile Include="AddSemicolon.cs" />
    <Compile Include="ChangeMemberTypeAccordingToReturnExpression.cs" />
    <Compile Include="CS0021_CannotApplyIndexingToExpression.cs" />
    <Compile Include="CS0023_OperatorCannotBeAppliedToOperandOfType.cs" />
    <Compile Include="CS0077_AsOperatorMustBeUsedWithReferenceTypeOrNullableType.cs" />
    <Compile Include="CS0101_NamespaceAlreadyContainsDefinition.cs" />
    <Compile Include="CS0101_NamespaceAlreadyContainsDefinition2.cs" />
    <Compile Include="CS0102_TypeAlreadyContainsDefinition.cs" />
    <Compile Include="CS0102_TypeAlreadyContainsDefinition2.cs" />
    <Compile Include="CS0103_NameDoesNotExistInCurrentContext.cs" />
    <Compile Include="CS0115_NoSuitableMethodFoundToOverride.cs" />
    <Compile Include="CS0139_NoEnclosingLoopOutOfWhichToBreakOrContinue.cs" />
    <Compile Include="CS0173_TypeOfConditionalExpressionCannotBeDetermined.cs" />
    <Compile Include="CS0177_OutParameterMustBeAssignedToBeforeControlLeavesCurrentMethod.cs" />
    <Compile Include="CS0216_OperatorRequiresMatchingOperatorToAlsoBeDefined.cs" />
    <Compile Include="CS0266_CannotImplicitlyConvertTypeExplicitConversionExists.cs" />
    <Compile Include="CS0401_NewConstraintMustBeLastConstraintSpecified.cs" />
    <Compile Include="CS0405_DuplicateConstraintForTypeParameter.cs" />
    <Compile Include="CS0409_ConstraintClauseHasAlreadyBeenSpecified.cs" />
    <Compile Include="CS0449_ClassOrStructConstraintMustComeBeforeAnyOtherConstraints.cs" />
    <Compile Include="CS0450_CannotSpecifyBothConstraintClassAndClassOrStructConstraint.cs" />
    <Compile Include="CS0451_NewConstraintCannotBeUsedWithStructConstraint.cs" />
    <Compile Include="CS0472_ResultOfExpressionIsAlwaysConstantSinceValueIsNeverEqualToNull.cs" />
    <Compile Include="CS0592_AttributeIsNotValidOnThisDeclarationType.cs" />
    <Compile Include="CS0660_TypeDefinesEqualityOperatorButDoesNotOverrideObjectEquals.cs" />
    <Compile Include="CS0661_TypeDefinesEqualityOperatorButDoesNotOverrideObjectGetHashCode.cs" />
    <Compile Include="CS0693_TypeParameterHasSameNameAsTypeParameterFromOuterType.cs" />
    <Compile Include="CS0708_CannotDeclareInstanceMembersInStaticClass.cs" />
    <Compile Include="CS0710_StaticClassesCannotHaveInstanceConstructors.cs" />
    <Compile Include="CS0713_StaticClassCannotDeriveFromType.cs" />
    <Compile Include="CS0718_StaticTypesCannotBeUsedAsTypeArguments.cs" />
    <Compile Include="CS0718_StaticTypesCannotBeUsedAsTypeArguments2.cs" />
    <Compile Include="CS0750_PartialMethodCannotHaveAccessModifiersOrVirtualAbstractOverrideNewSealedOrExternModifiers.cs" />
    <Compile Include="CS0759_NoDefiningDeclarationFoundForImplementingDeclarationOfPartialMethod.cs" />
    <Compile Include="CS0766_PartialMethodsMustHaveVoidReturnType.cs" />
    <Compile Include="CS0766_PartialMethodsMustHaveVoidReturnType2.cs" />
    <Compile Include="CS1031_TypeExpected.cs" />
    <Compile Include="CS1100_MethodHasParameterModifierThisWhichIsNotOnFirstParameter.cs" />
    <Compile Include="CS1105_ExtensionMethodMustBeStatic.cs" />
    <Compile Include="CS1106_ExtensionMethodMustBeDefinedInNonGenericStaticClass.cs" />
    <Compile Include="CS1503_CannotConvertArgumentType.cs" />
    <Compile Include="CS1519_InvalidTokenInClassStructOrInterfaceMemberDeclaration.cs" />
    <Compile Include="CS1526_NewExpressionRequiresParenthesesOrBracketsOrBracesAfterType.cs" />
    <Compile Include="CS1527_ElementsDefinedInNamespaceCannotBeExplicitlyDeclaredAsPrivateProtectedOrProtectedInternal.cs" />
    <Compile Include="CS1597_SemicolonAfterMethodOrAccessorBlockIsNotValid.cs" />
    <Compile Include="CS1621_YieldStatementCannotBeUsedInsideAnonymousMethodOrLambdaExpression.cs" />
    <Compile Include="CS1623_IteratorsCannotHaveRefOrOutParameters.cs" />
    <Compile Include="CS1689_AttributeIsNotValidOnThisDeclarationType.cs" />
    <Compile Include="CS1750_ValueCannotBeUsedAsDefaultParameter.cs" />
    <Compile Include="CS1994_AsyncModifierCanOnlyBeUsedInMethodsThatHaveBody.cs" />
<<<<<<< HEAD
    <Compile Include="CS1998_AsyncMethodsCannotHaveRefOrOutParameters.cs" />
    <Compile Include="MakeMemberNonStatic.cs" />
=======
    <Compile Include="CS1988_AsyncMethodsCannotHaveRefOrOutParameters.cs" />
>>>>>>> 089e85ae
    <Compile Include="MemberHidesInheritedMember.cs" />
    <Compile Include="AddPartialModifier.cs" />
    <Compile Include="AddReturnStatementThatReturnsDefaultValue.cs" />
    <Compile Include="AddTypeArgument.cs" />
    <Compile Include="ChangeTypeOfLocalVariable.cs" />
    <Compile Include="ChangeTypeOfParamsParameter.cs" />
    <Compile Include="CreateSingletonArray.cs" />
    <Compile Include="ExtractDeclarationFromUsingStatement.cs" />
    <Compile Include="AddStaticModifier.cs" />
    <Compile Include="FixMemberAccessName.cs" />
    <Compile Include="InitializeLocalVariableWithDefaultValue.cs" />
    <Compile Include="CS0201_OnlyAssignmentCallIncrementDecrementAndNewObjectExpressionsCanBeUsedAsStatement.cs" />
    <Compile Include="MakeContainingClassAbstract.cs" />
    <Compile Include="CS0120_ObjectReferenceIsRequiredForNonStaticMember.cs" />
    <Compile Include="MarkOperatorAsPublicAndStatic.cs" />
    <Compile Include="MemberTypeMustMatchOverriddenMemberType.cs" />
    <Compile Include="MoveBaseClassBeforeAnyInterface.cs" />
    <Compile Include="OverridingMethodCannotChangeAccessModifiers.cs" />
    <Compile Include="PartialModifierCanOnlyAppearImmediatelyBeforeClassOrStructOrInterfaceOrVoid.cs" />
    <Compile Include="Properties\AssemblyInfo.cs" />
    <Compile Include="AddOutModifierToArgument.cs" />
    <Compile Include="RemoveArgumentList.cs" />
    <Compile Include="RemoveAwaitKeyword.cs" />
    <Compile Include="RemoveConstraintClause.cs" />
    <Compile Include="RemoveDuplicateAttribute.cs" />
    <Compile Include="RemoveImplementationFromAbstractMember.cs" />
    <Compile Include="Modifiers.cs" />
    <Compile Include="RemoveNewModifier.cs" />
    <Compile Include="RemoveDuplicateModifier.cs" />
    <Compile Include="CS0573_CannotHaveInstancePropertyOrFieldInitializersInStruct.cs" />
    <Compile Include="RemoveRedundantAssignment.cs" />
    <Compile Include="RemoveRefModifier.cs" />
    <Compile Include="RemoveSwitchStatement.cs" />
    <Compile Include="RemoveUnreachableCode.cs" />
    <Compile Include="RemoveUnusedLabel.cs" />
    <Compile Include="RemoveUnusedVariable.cs" />
    <Compile Include="RemoveReturnKeywordOrReturnExpression.cs" />
    <Compile Include="ReplaceNullLiteralExpressionWithDefaultExpression.cs" />
    <Compile Include="ReplaceStringLiteralWithCharacterLiteralRefactoring.cs" />
    <Compile Include="ReplaceVariableDeclarationWithAssignment.cs" />
    <Compile Include="StaticConstructorMustBeParameterless.cs" />
    <Compile Include="SynchronizeAccessibility.partial.cs" />
    <Compile Include="SynchronizeAccessibility.cs" />
    <Compile Include="Unsafe.cs" />
    <Compile Include="UseExplicitTypeInsteadOfVar.cs" />
    <Compile Include="UseYieldReturnInsteadOfReturn.cs" />
    <Compile Include="WrapInUncheckedExpression.cs" />
  </ItemGroup>
  <ItemGroup>
    <None Include="project.json" />
  </ItemGroup>
  <ItemGroup>
    <ProjectReference Include="..\Tests\Tests.csproj">
      <Project>{6e6106a6-d2bd-4c72-bc8a-5eb37c5a2e42}</Project>
      <Name>Tests</Name>
    </ProjectReference>
  </ItemGroup>
  <Import Project="$(MSBuildExtensionsPath32)\Microsoft\Portable\$(TargetFrameworkVersion)\Microsoft.Portable.CSharp.targets" />
  <!-- To modify your build process, add your task inside one of the targets below and uncomment it. 
       Other similar extension points exist, see Microsoft.Common.targets.
  <Target Name="BeforeBuild">
  </Target>
  <Target Name="AfterBuild">
  </Target>
  -->
</Project><|MERGE_RESOLUTION|>--- conflicted
+++ resolved
@@ -102,12 +102,8 @@
     <Compile Include="CS1689_AttributeIsNotValidOnThisDeclarationType.cs" />
     <Compile Include="CS1750_ValueCannotBeUsedAsDefaultParameter.cs" />
     <Compile Include="CS1994_AsyncModifierCanOnlyBeUsedInMethodsThatHaveBody.cs" />
-<<<<<<< HEAD
-    <Compile Include="CS1998_AsyncMethodsCannotHaveRefOrOutParameters.cs" />
+    <Compile Include="CS1988_AsyncMethodsCannotHaveRefOrOutParameters.cs" />
     <Compile Include="MakeMemberNonStatic.cs" />
-=======
-    <Compile Include="CS1988_AsyncMethodsCannotHaveRefOrOutParameters.cs" />
->>>>>>> 089e85ae
     <Compile Include="MemberHidesInheritedMember.cs" />
     <Compile Include="AddPartialModifier.cs" />
     <Compile Include="AddReturnStatementThatReturnsDefaultValue.cs" />
