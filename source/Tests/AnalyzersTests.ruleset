--- conflicted
+++ resolved
@@ -264,11 +264,8 @@
     <Rule Id="IDE0029WithoutSuggestion" Action="None" />
     <Rule Id="IDE0030" Action="None" />
     <Rule Id="IDE0030WithoutSuggestion" Action="None" />
-<<<<<<< HEAD
-=======
     <Rule Id="IDE0039" Action="None" />
     <Rule Id="IDE0039WithoutSuggestion" Action="None" />
->>>>>>> 4acebedd
     <Rule Id="IDE1005" Action="None" />
     <Rule Id="IDE1005WithoutSuggestion" Action="None" />
     <Rule Id="IDE1006" Action="None" />
@@ -365,19 +362,13 @@
     <Rule Id="RCS1153" Action="Warning" />
     <Rule Id="RCS1176" Action="Info" />
     <Rule Id="RCS1177" Action="Info" />
-<<<<<<< HEAD
-=======
     <Rule Id="RCS1181" Action="Info" />
->>>>>>> 4acebedd
     <Rule Id="RCS1184" Action="Info" />
     <Rule Id="RCS1185" Action="Info" />
     <Rule Id="RCS1186" Action="Info" />
     <Rule Id="RCS1198" Action="Warning" />
     <Rule Id="RCS1201" Action="Info" />
-<<<<<<< HEAD
-=======
     <Rule Id="RCS1207" Action="Info" />
->>>>>>> 4acebedd
     <Rule Id="RCS1208" Action="Info" />
   </Rules>
 </RuleSet>