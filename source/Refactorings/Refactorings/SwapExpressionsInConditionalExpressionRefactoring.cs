--- conflicted
+++ resolved
@@ -16,20 +16,11 @@
                 && conditionalExpression.WhenFalse != null;
         }
 
-        public static Task<Document> RefactorAsync(
+        public static async Task<Document> RefactorAsync(
             Document document,
             ConditionalExpressionSyntax conditionalExpression,
             CancellationToken cancellationToken = default(CancellationToken))
         {
-<<<<<<< HEAD
-            ConditionalExpressionSyntax newConditionalExpression = conditionalExpression
-                .WithCondition(Negator.LogicallyNegate(conditionalExpression.Condition))
-                .WithWhenTrue(conditionalExpression.WhenFalse.WithTriviaFrom(conditionalExpression.WhenTrue))
-                .WithWhenFalse(conditionalExpression.WhenTrue.WithTriviaFrom(conditionalExpression.WhenFalse))
-                .WithFormatterAnnotation();
-
-            return document.ReplaceNodeAsync(conditionalExpression, newConditionalExpression, cancellationToken);
-=======
             SemanticModel semanticModel = await document.GetSemanticModelAsync(cancellationToken).ConfigureAwait(false);
 
             ConditionalExpressionSyntax newNode = conditionalExpression.Update(
@@ -42,7 +33,6 @@
             newNode = newNode.WithFormatterAnnotation();
 
             return await document.ReplaceNodeAsync(conditionalExpression, newNode, cancellationToken).ConfigureAwait(false);
->>>>>>> 4acebedd
         }
     }
 }