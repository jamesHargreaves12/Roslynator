--- conflicted
+++ resolved
@@ -252,17 +252,10 @@
                             Debug.Assert(parent?.IsKind(
                                 SyntaxKind.ParenthesizedLambdaExpression,
                                 SyntaxKind.AnonymousMethodExpression,
-<<<<<<< HEAD
                                 SyntaxKind.DelegateDeclaration,
                                 SyntaxKind.OperatorDeclaration,
                                 SyntaxKind.ConversionOperatorDeclaration) != false, parent?.Kind().ToString());
-=======
-                                SyntaxKind.LocalFunctionStatement,
-                                SyntaxKind.DelegateDeclaration,
-                                SyntaxKind.OperatorDeclaration,
-                                SyntaxKind.ConversionOperatorDeclaration) != false, parent?.Kind().ToString());
-
->>>>>>> 4acebedd
+
                             break;
                         }
                 }
