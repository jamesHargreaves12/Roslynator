--- conflicted
+++ resolved
@@ -881,7 +881,6 @@
              isEnabledByDefault: false
          );
 
-<<<<<<< HEAD
         public static readonly DiagnosticDescriptor RemoveFileWithNoCode = new DiagnosticDescriptor(
              id: DiagnosticIdentifiers.RemoveFileWithNoCode,
              title: "Remove file with no code.",
@@ -899,16 +898,14 @@
              defaultSeverity: DiagnosticSeverity.Warning,
              isEnabledByDefault: false
          );
+
+        public static readonly DiagnosticDescriptor UseCSharp6DictionaryInitializer = new DiagnosticDescriptor(
+            id: DiagnosticIdentifiers.UseCSharp6DictionaryInitializer,
+            title: "Use C# 6.0 dictionary initializer.",
+            messageFormat: "Consider using C# 6.0 dictionary initializer.",
+            category: DiagnosticCategories.General,
+            defaultSeverity: DiagnosticSeverity.Warning,
+            isEnabledByDefault: true
+        );
      }
-=======
-        public static readonly DiagnosticDescriptor UseCSharp6DictionaryInitializer = new DiagnosticDescriptor(
-             id: DiagnosticIdentifiers.UseCSharp6DictionaryInitializer,
-             title: "Use C# 6.0 dictionary initializer.",
-             messageFormat: "Consider using C# 6.0 dictionary initializer.",
-             category: DiagnosticCategories.General,
-             defaultSeverity: DiagnosticSeverity.Warning,
-             isEnabledByDefault: true
-         );
-    }
->>>>>>> 3dcbdb7c
 }