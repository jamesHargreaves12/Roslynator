--- conflicted
+++ resolved
@@ -25,11 +25,7 @@
             base.Initialize(context);
 
             context.RegisterSyntaxNodeAction(
-<<<<<<< HEAD
-                SimplifyLogicalNotExpressionRefactoring.AnalyzeLogicalNotExpression,
-=======
                 SimplifyLogicalNegationRefactoring.AnalyzeLogicalNotExpression,
->>>>>>> 4acebedd
                 SyntaxKind.LogicalNotExpression);
         }
     }
