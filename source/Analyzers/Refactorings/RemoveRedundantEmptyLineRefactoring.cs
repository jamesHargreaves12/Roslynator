﻿// Copyright (c) Josef Pihrt. All rights reserved. Licensed under the Apache License, Version 2.0. See License.txt in the project root for license information.

using System.Linq;
using Microsoft.CodeAnalysis;
using Microsoft.CodeAnalysis.CSharp;
using Microsoft.CodeAnalysis.CSharp.Syntax;
using Microsoft.CodeAnalysis.Diagnostics;
using Microsoft.CodeAnalysis.Text;
using Roslynator.CSharp;

namespace Roslynator.CSharp.Refactorings
{
    internal static class RemoveRedundantEmptyLineRefactoring
    {
        public static void AnalyzeClassDeclaration(SyntaxNodeAnalysisContext context)
        {
            var classDeclaration = (ClassDeclarationSyntax)context.Node;

            AnalyzeDeclaration(
                context,
                classDeclaration.Members,
                classDeclaration.OpenBraceToken,
                classDeclaration.CloseBraceToken);
        }

        public static void AnalyzeStructDeclaration(SyntaxNodeAnalysisContext context)
        {
            var structDeclaration = (StructDeclarationSyntax)context.Node;

            AnalyzeDeclaration(
                context,
                structDeclaration.Members,
                structDeclaration.OpenBraceToken,
                structDeclaration.CloseBraceToken);
        }

        public static void AnalyzeInterfaceDeclaration(SyntaxNodeAnalysisContext context)
        {
            var interfaceDeclaration = (InterfaceDeclarationSyntax)context.Node;

            AnalyzeDeclaration(
                context,
                interfaceDeclaration.Members,
                interfaceDeclaration.OpenBraceToken,
                interfaceDeclaration.CloseBraceToken);
        }

        public static void AnalyzeNamespaceDeclaration(SyntaxNodeAnalysisContext context)
        {
            var namespaceDeclaration = (NamespaceDeclarationSyntax)context.Node;

            SyntaxList<MemberDeclarationSyntax> members = namespaceDeclaration.Members;
            SyntaxList<ExternAliasDirectiveSyntax> externs = namespaceDeclaration.Externs;

            if (externs.Any())
            {
                AnalyzeStart(context, externs.First(), namespaceDeclaration.OpenBraceToken);
            }
            else
            {
                SyntaxList<UsingDirectiveSyntax> usings = namespaceDeclaration.Usings;

                if (usings.Any())
                {
                    AnalyzeStart(context, usings.First(), namespaceDeclaration.OpenBraceToken);
                }
                else if (members.Any())
                {
                    AnalyzeStart(context, members.First(), namespaceDeclaration.OpenBraceToken);
                }
            }

            if (members.Any())
                AnalyzeEnd(context, members.Last(), namespaceDeclaration.CloseBraceToken);
        }

        public static void AnalyzeSwitchStatement(SyntaxNodeAnalysisContext context)
        {
            var switchStatement = (SwitchStatementSyntax)context.Node;

            SyntaxList<SwitchSectionSyntax> sections = switchStatement.Sections;

            if (sections.Any())
            {
                AnalyzeStart(context, sections.First(), switchStatement.OpenBraceToken);
                AnalyzeEnd(context, sections.Last(), switchStatement.CloseBraceToken);
            }
        }

        public static void AnalyzeTryStatement(SyntaxNodeAnalysisContext context)
        {
            var tryStatement = (TryStatementSyntax)context.Node;

            BlockSyntax block = tryStatement.Block;

            if (block != null)
            {
                SyntaxList<CatchClauseSyntax> catches = tryStatement.Catches;

                if (catches.Any())
                {
                    SyntaxNode previousNode = block;

                    foreach (CatchClauseSyntax catchClause in catches)
                    {
<<<<<<< HEAD
                        if (prevSection.Statements.LastOrDefault()?.IsKind(SyntaxKind.Block) == true)
                            Analyze(context, prevSection, sections[i]);
=======
                        Analyze(context, previousNode, catchClause);
>>>>>>> 4acebedd

                        previousNode = catchClause;
                    }

                    FinallyClauseSyntax finallyClause = tryStatement.Finally;

                    if (finallyClause != null)
                        Analyze(context, previousNode, finallyClause);
                }
            }
        }

        public static void AnalyzeElseClause(SyntaxNodeAnalysisContext context)
        {
            var elseClause = (ElseClauseSyntax)context.Node;

            SyntaxNode parent = elseClause.Parent;

            if (parent?.IsKind(SyntaxKind.IfStatement) == true)
            {
                var ifStatement = (IfStatementSyntax)parent;

                StatementSyntax statement = ifStatement.Statement;

                if (statement != null)
                    Analyze(context, statement, elseClause);

                statement = elseClause.Statement;

                if (statement != null)
                    Analyze(context, elseClause.ElseKeyword, statement);
            }
        }

        internal static void AnalyzeIfStatement(SyntaxNodeAnalysisContext context)
        {
            var ifStatement = (IfStatementSyntax)context.Node;

            AnalyzeEmbeddedStatement(context, ifStatement.CloseParenToken, ifStatement.Statement);
        }

        internal static void AnalyzeCommonForEachStement(SyntaxNodeAnalysisContext context)
        {
            var forEachStatement = (CommonForEachStatementSyntax)context.Node;

            AnalyzeEmbeddedStatement(context, forEachStatement.CloseParenToken, forEachStatement.Statement);
        }

        internal static void AnalyzeForStatement(SyntaxNodeAnalysisContext context)
        {
            var forStatement = (ForStatementSyntax)context.Node;

            AnalyzeEmbeddedStatement(context, forStatement.CloseParenToken, forStatement.Statement);
        }

        internal static void AnalyzeUsingStatement(SyntaxNodeAnalysisContext context)
        {
            var usingStatement = (UsingStatementSyntax)context.Node;

            AnalyzeEmbeddedStatement(context, usingStatement.CloseParenToken, usingStatement.Statement);
        }

        internal static void AnalyzeWhileStatement(SyntaxNodeAnalysisContext context)
        {
            var whileStatement = (WhileStatementSyntax)context.Node;

            AnalyzeEmbeddedStatement(context, whileStatement.CloseParenToken, whileStatement.Statement);
        }

        internal static void AnalyzeDoStatement(SyntaxNodeAnalysisContext context)
        {
            var doStatement = (DoStatementSyntax)context.Node;

            AnalyzeEmbeddedStatement(context, doStatement.DoKeyword, doStatement.Statement);
        }

        internal static void AnalyzeLockStatement(SyntaxNodeAnalysisContext context)
        {
            var lockStatement = (LockStatementSyntax)context.Node;

            AnalyzeEmbeddedStatement(context, lockStatement.CloseParenToken, lockStatement.Statement);
        }

        internal static void AnalyzeFixedStatement(SyntaxNodeAnalysisContext context)
        {
            var fixedStatement = (FixedStatementSyntax)context.Node;

            AnalyzeEmbeddedStatement(context, fixedStatement.CloseParenToken, fixedStatement.Statement);
        }

        private static void AnalyzeEmbeddedStatement(SyntaxNodeAnalysisContext context, SyntaxToken token, StatementSyntax statement)
        {
            if (statement?.IsEmbedded() == true)
                Analyze(context, token, statement);
        }

        private static void Analyze(
            SyntaxNodeAnalysisContext context,
            SyntaxNode node1,
            SyntaxNode node2)
        {
            SyntaxTriviaList trailingTrivia = node1.GetTrailingTrivia();
            SyntaxTriviaList leadingTrivia = node2.GetLeadingTrivia();

            if (!IsStandardTriviaBetweenLines(trailingTrivia, leadingTrivia)
                && node1
                    .SyntaxTree
                    .GetLineSpan(TextSpan.FromBounds(node1.Span.End, node2.Span.Start), context.CancellationToken)
                    .GetLineCount() == 3)
            {
                SyntaxTrivia trivia = leadingTrivia
                    .SkipWhile(f => f.IsWhitespaceTrivia())
                    .FirstOrDefault();

                if (trivia.IsEndOfLineTrivia()
                    && trailingTrivia.IsEmptyOrWhitespace()
                    && leadingTrivia.IsEmptyOrWhitespace())
                {
                    context.ReportDiagnostic(
                        DiagnosticDescriptors.RemoveRedundantEmptyLine,
                        Location.Create(node1.SyntaxTree, TextSpan.FromBounds(node2.FullSpan.Start, trivia.Span.End)));
                }
            }
        }

        private static void Analyze(
            SyntaxNodeAnalysisContext context,
            SyntaxToken token,
            SyntaxNode node)
        {
            SyntaxTriviaList trailingTrivia = token.TrailingTrivia;
            SyntaxTriviaList leadingTrivia = node.GetLeadingTrivia();

            if (!IsStandardTriviaBetweenLines(trailingTrivia, leadingTrivia)
                && token
                    .SyntaxTree
                    .GetLineSpan(TextSpan.FromBounds(token.Span.End, node.Span.Start), context.CancellationToken)
                    .GetLineCount() == 3)
            {
                SyntaxTrivia trivia = leadingTrivia
                    .SkipWhile(f => f.IsWhitespaceTrivia())
                    .FirstOrDefault();

                if (trivia.IsEndOfLineTrivia()
                    && trailingTrivia.IsEmptyOrWhitespace()
                    && leadingTrivia.IsEmptyOrWhitespace())
                {
                    context.ReportDiagnostic(
                        DiagnosticDescriptors.RemoveRedundantEmptyLine,
                        Location.Create(token.SyntaxTree, TextSpan.FromBounds(node.FullSpan.Start, trivia.Span.End)));
                }
            }
        }

        public static void AnalyzeTryStatement(SyntaxNodeAnalysisContext context)
        {
            var tryStatement = (TryStatementSyntax)context.Node;

            BlockSyntax block = tryStatement.Block;

            if (block != null)
            {
                SyntaxList<CatchClauseSyntax> catches = tryStatement.Catches;

                if (catches.Any())
                {
                    SyntaxNode previousNode = block;

                    foreach (CatchClauseSyntax catchClause in catches)
                    {
                        Analyze(context, previousNode, catchClause);

                        previousNode = catchClause;
                    }

                    FinallyClauseSyntax finallyClause = tryStatement.Finally;

                    if (finallyClause != null)
                        Analyze(context, previousNode, finallyClause);
                }
            }
        }

        public static void AnalyzeElseClause(SyntaxNodeAnalysisContext context)
        {
            var elseClause = (ElseClauseSyntax)context.Node;

            SyntaxNode parent = elseClause.Parent;

            if (parent?.IsKind(SyntaxKind.IfStatement) == true)
            {
                var ifStatement = (IfStatementSyntax)parent;

                StatementSyntax statement = ifStatement.Statement;

                if (statement != null)
                    Analyze(context, statement, elseClause);

                statement = elseClause.Statement;

                if (statement != null)
                    Analyze(context, elseClause.ElseKeyword, statement);
            }
        }

        internal static void AnalyzeIfStatement(SyntaxNodeAnalysisContext context)
        {
            var ifStatement = (IfStatementSyntax)context.Node;

            AnalyzeEmbeddedStatement(context, ifStatement.CloseParenToken, ifStatement.Statement);
        }

        internal static void AnalyzeForEachStement(SyntaxNodeAnalysisContext context)
        {
            var forEachStatement = (ForEachStatementSyntax)context.Node;

            AnalyzeEmbeddedStatement(context, forEachStatement.CloseParenToken, forEachStatement.Statement);
        }

        internal static void AnalyzeForStatement(SyntaxNodeAnalysisContext context)
        {
            var forStatement = (ForStatementSyntax)context.Node;

            AnalyzeEmbeddedStatement(context, forStatement.CloseParenToken, forStatement.Statement);
        }

        internal static void AnalyzeUsingStatement(SyntaxNodeAnalysisContext context)
        {
            var usingStatement = (UsingStatementSyntax)context.Node;

            AnalyzeEmbeddedStatement(context, usingStatement.CloseParenToken, usingStatement.Statement);
        }

        internal static void AnalyzeWhileStatement(SyntaxNodeAnalysisContext context)
        {
            var whileStatement = (WhileStatementSyntax)context.Node;

            AnalyzeEmbeddedStatement(context, whileStatement.CloseParenToken, whileStatement.Statement);
        }

        internal static void AnalyzeDoStatement(SyntaxNodeAnalysisContext context)
        {
            var doStatement = (DoStatementSyntax)context.Node;

            AnalyzeEmbeddedStatement(context, doStatement.DoKeyword, doStatement.Statement);
        }

        internal static void AnalyzeLockStatement(SyntaxNodeAnalysisContext context)
        {
            var lockStatement = (LockStatementSyntax)context.Node;

            AnalyzeEmbeddedStatement(context, lockStatement.CloseParenToken, lockStatement.Statement);
        }

        internal static void AnalyzeFixedStatement(SyntaxNodeAnalysisContext context)
        {
            var fixedStatement = (FixedStatementSyntax)context.Node;

            AnalyzeEmbeddedStatement(context, fixedStatement.CloseParenToken, fixedStatement.Statement);
        }

        private static void AnalyzeEmbeddedStatement(SyntaxNodeAnalysisContext context, SyntaxToken token, StatementSyntax statement)
        {
            if (statement?.IsEmbedded() == true)
                Analyze(context, token, statement);
        }

        private static void Analyze(
            SyntaxNodeAnalysisContext context,
            SyntaxNode node1,
            SyntaxNode node2)
        {
            SyntaxTriviaList trailingTrivia = node1.GetTrailingTrivia();
            SyntaxTriviaList leadingTrivia = node2.GetLeadingTrivia();

            if (!IsStandardTriviaBetweenLines(trailingTrivia, leadingTrivia)
                && node1
                    .SyntaxTree
                    .GetLineSpan(TextSpan.FromBounds(node1.Span.End, node2.Span.Start), context.CancellationToken)
                    .GetLineCount() == 3)
            {
                SyntaxTrivia trivia = leadingTrivia
                    .SkipWhile(f => f.IsWhitespaceTrivia())
                    .FirstOrDefault();

                if (trivia.IsEndOfLineTrivia()
                    && trailingTrivia.IsEmptyOrWhitespace()
                    && leadingTrivia.IsEmptyOrWhitespace())
                {
                    context.ReportDiagnostic(
                        DiagnosticDescriptors.RemoveRedundantEmptyLine,
                        Location.Create(node1.SyntaxTree, TextSpan.FromBounds(node2.FullSpan.Start, trivia.Span.End)));
                }
            }
        }

        private static void Analyze(
            SyntaxNodeAnalysisContext context,
            SyntaxToken token,
            SyntaxNode node)
        {
            SyntaxTriviaList trailingTrivia = token.TrailingTrivia;
            SyntaxTriviaList leadingTrivia = node.GetLeadingTrivia();

            if (!IsStandardTriviaBetweenLines(trailingTrivia, leadingTrivia)
                && token
                    .SyntaxTree
                    .GetLineSpan(TextSpan.FromBounds(token.Span.End, node.Span.Start), context.CancellationToken)
                    .GetLineCount() == 3)
            {
                SyntaxTrivia trivia = leadingTrivia
                    .SkipWhile(f => f.IsWhitespaceTrivia())
                    .FirstOrDefault();

                if (trivia.IsEndOfLineTrivia()
                    && trailingTrivia.IsEmptyOrWhitespace()
                    && leadingTrivia.IsEmptyOrWhitespace())
                {
                    context.ReportDiagnostic(
                        DiagnosticDescriptors.RemoveRedundantEmptyLine,
                        Location.Create(token.SyntaxTree, TextSpan.FromBounds(node.FullSpan.Start, trivia.Span.End)));
                }
            }
        }

        private static void AnalyzeDeclaration(
            SyntaxNodeAnalysisContext context,
            SyntaxList<MemberDeclarationSyntax> members,
            SyntaxToken openBrace,
            SyntaxToken closeBrace)
        {
            if (members.Any())
            {
                AnalyzeStart(context, members.First(), openBrace);
                AnalyzeEnd(context, members.Last(), closeBrace);
            }
        }

        public static void AnalyzeBlock(SyntaxNodeAnalysisContext context)
        {
            var block = (BlockSyntax)context.Node;

            SyntaxList<StatementSyntax> statements = block.Statements;

            if (statements.Any())
            {
                AnalyzeStart(context, statements.First(), block.OpenBraceToken);
                AnalyzeEnd(context, statements.Last(), block.CloseBraceToken);
            }
        }

        public static void AnalyzeAccessorList(SyntaxNodeAnalysisContext context)
        {
            var accessorList = (AccessorListSyntax)context.Node;

            SyntaxList<AccessorDeclarationSyntax> accessors = accessorList.Accessors;

            if (accessors.Any())
            {
                AnalyzeStart(context, accessors.First(), accessorList.OpenBraceToken);
                AnalyzeEnd(context, accessors.Last(), accessorList.CloseBraceToken);
            }
        }

        private static void AnalyzeStart(
            SyntaxNodeAnalysisContext context,
            SyntaxNode node,
            SyntaxToken brace)
        {
            if (!brace.IsMissing
                && (node.GetSpanStartLine() - brace.GetSpanEndLine()) > 1)
            {
                TextSpan? span = GetEmptyLineSpan(node.GetLeadingTrivia(), isEnd: false);

                if (span != null)
                {
                    context.ReportDiagnostic(
                        DiagnosticDescriptors.RemoveRedundantEmptyLine,
                        Location.Create(context.Node.SyntaxTree, span.Value));
                }
            }
        }

        private static void AnalyzeEnd(
            SyntaxNodeAnalysisContext context,
            SyntaxNode node,
            SyntaxToken brace)
        {
            if (!brace.IsMissing)
            {
                int braceLine = brace.GetSpanStartLine();

                if (braceLine - node.GetSpanEndLine() > 1)
                {
                    TextSpan? span = GetEmptyLineSpan(brace.LeadingTrivia, isEnd: true);

                    if (span != null
                        && !IsEmptyLastLineInDoStatement(node, braceLine, span.Value))
                    {
                        context.ReportDiagnostic(
                            DiagnosticDescriptors.RemoveRedundantEmptyLine,
                            Location.Create(context.Node.SyntaxTree, span.Value));
                    }
                }
            }
        }

        private static bool IsEmptyLastLineInDoStatement(
            SyntaxNode node,
            int closeBraceLine,
            TextSpan span)
        {
            SyntaxNode parent = node.Parent;

            if (parent?.IsKind(SyntaxKind.Block) == true)
            {
                parent = parent.Parent;

                if (parent?.IsKind(SyntaxKind.DoStatement) == true)
                {
                    var doStatement = (DoStatementSyntax)parent;

                    int emptyLine = doStatement.SyntaxTree.GetLineSpan(span).EndLine();

                    if (emptyLine == closeBraceLine)
                    {
                        int whileKeywordLine = doStatement.WhileKeyword.GetSpanStartLine();

                        if (closeBraceLine == whileKeywordLine)
                            return true;
                    }
                }
            }

            return false;
        }

        private static TextSpan? GetEmptyLineSpan(
            SyntaxTriviaList triviaList,
            bool isEnd)
        {
            int i = 0;

            foreach (SyntaxTrivia trivia in triviaList)
            {
                if (trivia.IsEndOfLineTrivia())
                {
                    if (isEnd)
                    {
                        for (int j = i + 1; j < triviaList.Count; j++)
                        {
                            if (!triviaList[j].IsWhitespaceOrEndOfLineTrivia())
                                return null;
                        }
                    }

                    return TextSpan.FromBounds(triviaList.Span.Start, trivia.Span.End);
                }
                else if (!trivia.IsWhitespaceTrivia())
                {
                    return null;
                }

                i++;
            }

            return null;
        }

        private static bool IsStandardTriviaBetweenLines(SyntaxTriviaList trailingTrivia, SyntaxTriviaList leadingTrivia)
        {
            if (leadingTrivia.Any()
                && leadingTrivia.All(f => f.IsWhitespaceTrivia()))
            {
                SyntaxTriviaList.Enumerator en = trailingTrivia.GetEnumerator();

                while (en.MoveNext())
                {
                    SyntaxKind kind = en.Current.Kind();

                    if (kind == SyntaxKind.WhitespaceTrivia)
                        continue;

                    return kind == SyntaxKind.EndOfLineTrivia
                        && !en.MoveNext();
                }
            }

            return false;
        }
    }
}<|MERGE_RESOLUTION|>--- conflicted
+++ resolved
@@ -84,182 +84,6 @@
             {
                 AnalyzeStart(context, sections.First(), switchStatement.OpenBraceToken);
                 AnalyzeEnd(context, sections.Last(), switchStatement.CloseBraceToken);
-            }
-        }
-
-        public static void AnalyzeTryStatement(SyntaxNodeAnalysisContext context)
-        {
-            var tryStatement = (TryStatementSyntax)context.Node;
-
-            BlockSyntax block = tryStatement.Block;
-
-            if (block != null)
-            {
-                SyntaxList<CatchClauseSyntax> catches = tryStatement.Catches;
-
-                if (catches.Any())
-                {
-                    SyntaxNode previousNode = block;
-
-                    foreach (CatchClauseSyntax catchClause in catches)
-                    {
-<<<<<<< HEAD
-                        if (prevSection.Statements.LastOrDefault()?.IsKind(SyntaxKind.Block) == true)
-                            Analyze(context, prevSection, sections[i]);
-=======
-                        Analyze(context, previousNode, catchClause);
->>>>>>> 4acebedd
-
-                        previousNode = catchClause;
-                    }
-
-                    FinallyClauseSyntax finallyClause = tryStatement.Finally;
-
-                    if (finallyClause != null)
-                        Analyze(context, previousNode, finallyClause);
-                }
-            }
-        }
-
-        public static void AnalyzeElseClause(SyntaxNodeAnalysisContext context)
-        {
-            var elseClause = (ElseClauseSyntax)context.Node;
-
-            SyntaxNode parent = elseClause.Parent;
-
-            if (parent?.IsKind(SyntaxKind.IfStatement) == true)
-            {
-                var ifStatement = (IfStatementSyntax)parent;
-
-                StatementSyntax statement = ifStatement.Statement;
-
-                if (statement != null)
-                    Analyze(context, statement, elseClause);
-
-                statement = elseClause.Statement;
-
-                if (statement != null)
-                    Analyze(context, elseClause.ElseKeyword, statement);
-            }
-        }
-
-        internal static void AnalyzeIfStatement(SyntaxNodeAnalysisContext context)
-        {
-            var ifStatement = (IfStatementSyntax)context.Node;
-
-            AnalyzeEmbeddedStatement(context, ifStatement.CloseParenToken, ifStatement.Statement);
-        }
-
-        internal static void AnalyzeCommonForEachStement(SyntaxNodeAnalysisContext context)
-        {
-            var forEachStatement = (CommonForEachStatementSyntax)context.Node;
-
-            AnalyzeEmbeddedStatement(context, forEachStatement.CloseParenToken, forEachStatement.Statement);
-        }
-
-        internal static void AnalyzeForStatement(SyntaxNodeAnalysisContext context)
-        {
-            var forStatement = (ForStatementSyntax)context.Node;
-
-            AnalyzeEmbeddedStatement(context, forStatement.CloseParenToken, forStatement.Statement);
-        }
-
-        internal static void AnalyzeUsingStatement(SyntaxNodeAnalysisContext context)
-        {
-            var usingStatement = (UsingStatementSyntax)context.Node;
-
-            AnalyzeEmbeddedStatement(context, usingStatement.CloseParenToken, usingStatement.Statement);
-        }
-
-        internal static void AnalyzeWhileStatement(SyntaxNodeAnalysisContext context)
-        {
-            var whileStatement = (WhileStatementSyntax)context.Node;
-
-            AnalyzeEmbeddedStatement(context, whileStatement.CloseParenToken, whileStatement.Statement);
-        }
-
-        internal static void AnalyzeDoStatement(SyntaxNodeAnalysisContext context)
-        {
-            var doStatement = (DoStatementSyntax)context.Node;
-
-            AnalyzeEmbeddedStatement(context, doStatement.DoKeyword, doStatement.Statement);
-        }
-
-        internal static void AnalyzeLockStatement(SyntaxNodeAnalysisContext context)
-        {
-            var lockStatement = (LockStatementSyntax)context.Node;
-
-            AnalyzeEmbeddedStatement(context, lockStatement.CloseParenToken, lockStatement.Statement);
-        }
-
-        internal static void AnalyzeFixedStatement(SyntaxNodeAnalysisContext context)
-        {
-            var fixedStatement = (FixedStatementSyntax)context.Node;
-
-            AnalyzeEmbeddedStatement(context, fixedStatement.CloseParenToken, fixedStatement.Statement);
-        }
-
-        private static void AnalyzeEmbeddedStatement(SyntaxNodeAnalysisContext context, SyntaxToken token, StatementSyntax statement)
-        {
-            if (statement?.IsEmbedded() == true)
-                Analyze(context, token, statement);
-        }
-
-        private static void Analyze(
-            SyntaxNodeAnalysisContext context,
-            SyntaxNode node1,
-            SyntaxNode node2)
-        {
-            SyntaxTriviaList trailingTrivia = node1.GetTrailingTrivia();
-            SyntaxTriviaList leadingTrivia = node2.GetLeadingTrivia();
-
-            if (!IsStandardTriviaBetweenLines(trailingTrivia, leadingTrivia)
-                && node1
-                    .SyntaxTree
-                    .GetLineSpan(TextSpan.FromBounds(node1.Span.End, node2.Span.Start), context.CancellationToken)
-                    .GetLineCount() == 3)
-            {
-                SyntaxTrivia trivia = leadingTrivia
-                    .SkipWhile(f => f.IsWhitespaceTrivia())
-                    .FirstOrDefault();
-
-                if (trivia.IsEndOfLineTrivia()
-                    && trailingTrivia.IsEmptyOrWhitespace()
-                    && leadingTrivia.IsEmptyOrWhitespace())
-                {
-                    context.ReportDiagnostic(
-                        DiagnosticDescriptors.RemoveRedundantEmptyLine,
-                        Location.Create(node1.SyntaxTree, TextSpan.FromBounds(node2.FullSpan.Start, trivia.Span.End)));
-                }
-            }
-        }
-
-        private static void Analyze(
-            SyntaxNodeAnalysisContext context,
-            SyntaxToken token,
-            SyntaxNode node)
-        {
-            SyntaxTriviaList trailingTrivia = token.TrailingTrivia;
-            SyntaxTriviaList leadingTrivia = node.GetLeadingTrivia();
-
-            if (!IsStandardTriviaBetweenLines(trailingTrivia, leadingTrivia)
-                && token
-                    .SyntaxTree
-                    .GetLineSpan(TextSpan.FromBounds(token.Span.End, node.Span.Start), context.CancellationToken)
-                    .GetLineCount() == 3)
-            {
-                SyntaxTrivia trivia = leadingTrivia
-                    .SkipWhile(f => f.IsWhitespaceTrivia())
-                    .FirstOrDefault();
-
-                if (trivia.IsEndOfLineTrivia()
-                    && trailingTrivia.IsEmptyOrWhitespace()
-                    && leadingTrivia.IsEmptyOrWhitespace())
-                {
-                    context.ReportDiagnostic(
-                        DiagnosticDescriptors.RemoveRedundantEmptyLine,
-                        Location.Create(token.SyntaxTree, TextSpan.FromBounds(node.FullSpan.Start, trivia.Span.End)));
-                }
             }
         }
 
