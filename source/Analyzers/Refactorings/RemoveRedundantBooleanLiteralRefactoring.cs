﻿// Copyright (c) Josef Pihrt. All rights reserved. Licensed under the Apache License, Version 2.0. See License.txt in the project root for license information.

using System.Collections.Generic;
using System.Diagnostics;
using System.Linq;
using System.Threading;
using System.Threading.Tasks;
using Microsoft.CodeAnalysis;
using Microsoft.CodeAnalysis.CSharp;
using Microsoft.CodeAnalysis.CSharp.Syntax;
using Microsoft.CodeAnalysis.Diagnostics;
using Microsoft.CodeAnalysis.Text;

namespace Roslynator.CSharp.Refactorings
{
    internal static class RemoveRedundantBooleanLiteralRefactoring
    {
        public static void ReportDiagnostic(
            SyntaxNodeAnalysisContext context,
            BinaryExpressionSyntax binaryExpression,
            ExpressionSyntax left,
            ExpressionSyntax right)
        {
            if (!binaryExpression.SpanContainsDirectives())
            {
                TextSpan span = GetSpanToRemove(binaryExpression, left, right);

                context.ReportDiagnostic(
                    DiagnosticDescriptors.RemoveRedundantBooleanLiteral,
                    Location.Create(binaryExpression.SyntaxTree, span),
                    binaryExpression.ToString(span));
            }
        }

        public static TextSpan GetSpanToRemove(BinaryExpressionSyntax binaryExpression, ExpressionSyntax left, ExpressionSyntax right)
        {
            SyntaxToken operatorToken = binaryExpression.OperatorToken;

<<<<<<< HEAD
            if (left.IsBooleanLiteralExpression())
=======
            if (left.Kind().IsBooleanLiteralExpression())
>>>>>>> 4acebedd
            {
                return TextSpan.FromBounds(left.SpanStart, operatorToken.Span.End);
            }
            else
            {
                return TextSpan.FromBounds(operatorToken.SpanStart, right.Span.End);
            }
        }

        public static Task<Document> RefactorAsync(
            Document document,
            BinaryExpressionSyntax binaryExpression,
            CancellationToken cancellationToken)
        {
            ExpressionSyntax left = binaryExpression.Left;
            ExpressionSyntax right = binaryExpression.Right;

            ExpressionSyntax newNode = binaryExpression;

            TextSpan span = TextSpan.FromBounds(left.Span.End, right.Span.Start);

            IEnumerable<SyntaxTrivia> trivia = binaryExpression.DescendantTrivia(span);

            bool isWhiteSpaceOrEndOfLine = trivia.All(f => f.IsWhitespaceOrEndOfLineTrivia());

            if (left.Kind().IsBooleanLiteralExpression())
            {
                SyntaxTriviaList leadingTrivia = binaryExpression.GetLeadingTrivia();

                if (!isWhiteSpaceOrEndOfLine)
                    leadingTrivia = leadingTrivia.AddRange(trivia);

                newNode = right.WithLeadingTrivia(leadingTrivia);
            }
            else if (right.Kind().IsBooleanLiteralExpression())
            {
                SyntaxTriviaList trailingTrivia = binaryExpression.GetTrailingTrivia();

                if (!isWhiteSpaceOrEndOfLine)
                    trailingTrivia = trailingTrivia.InsertRange(0, trivia);

                newNode = left.WithTrailingTrivia(trailingTrivia);
            }
            else
            {
                Debug.Fail(binaryExpression.ToString());
            }

            return document.ReplaceNodeAsync(binaryExpression, newNode.WithFormatterAnnotation(), cancellationToken);
        }

        public static Task<Document> RefactorAsync(
            Document document,
            ForStatementSyntax forStatement,
            CancellationToken cancellationToken)
        {
            ForStatementSyntax newForStatement;

            if (forStatement
                .DescendantTrivia(TextSpan.FromBounds(forStatement.FirstSemicolonToken.Span.End, forStatement.SecondSemicolonToken.Span.Start))
                .All(f => f.IsWhitespaceOrEndOfLineTrivia()))
            {
                newForStatement = forStatement.Update(
                    forStatement.ForKeyword,
                    forStatement.OpenParenToken,
                    forStatement.Declaration,
                    forStatement.Initializers,
                    forStatement.FirstSemicolonToken.WithTrailingTrivia(SyntaxFactory.Space),
                    default(ExpressionSyntax),
                    forStatement.SecondSemicolonToken.WithoutLeadingTrivia(),
                    forStatement.Incrementors,
                    forStatement.CloseParenToken,
                    forStatement.Statement);
            }
            else
            {
                newForStatement = forStatement.RemoveNode(forStatement.Condition, SyntaxRemoveOptions.KeepExteriorTrivia);
            }

            return document.ReplaceNodeAsync(forStatement, newForStatement, cancellationToken);
        }
    }
}<|MERGE_RESOLUTION|>--- conflicted
+++ resolved
@@ -36,11 +36,7 @@
         {
             SyntaxToken operatorToken = binaryExpression.OperatorToken;
 
-<<<<<<< HEAD
-            if (left.IsBooleanLiteralExpression())
-=======
             if (left.Kind().IsBooleanLiteralExpression())
->>>>>>> 4acebedd
             {
                 return TextSpan.FromBounds(left.SpanStart, operatorToken.Span.End);
             }
@@ -86,7 +82,7 @@
             }
             else
             {
-                Debug.Fail(binaryExpression.ToString());
+                Debug.Assert(false, binaryExpression.ToString());
             }
 
             return document.ReplaceNodeAsync(binaryExpression, newNode.WithFormatterAnnotation(), cancellationToken);
