--- conflicted
+++ resolved
@@ -14,16 +14,11 @@
 %_roslynatorExe% generate-doc "..\src\Core.sln" ^
  --properties %_msbuildProperties% ^
  -o "..\docs\api" ^
-<<<<<<< HEAD
+ --host docusaurus ^
  --heading "Roslynator Reference" ^
- --target docusaurus ^
  --group-by-common-namespace ^
  --ignored-common-parts content ^
  --max-derived-types 10
-=======
- --host github ^
- --heading "Roslynator API Reference"
->>>>>>> c3dc3e26
 
 %_roslynatorExe% list-symbols "..\src\Core.sln" ^
  --properties %_msbuildProperties% ^
@@ -36,45 +31,40 @@
  --properties %_msbuildProperties% ^
  --projects Core ^
  -o "..\src\Core\README.md" ^
- --host github ^
+ --host docusaurus ^
  --heading "Roslynator.Core" ^
- --target docusaurus ^
  --root-directory-url %_rootDirectoryUrl%
 
 %_roslynatorExe% generate-doc-root "..\src\Core.sln" ^
  --properties %_msbuildProperties% ^
  --projects CSharp ^
  -o "..\src\CSharp\README.md" ^
- --host github ^
+ --host docusaurus ^
  --heading "Roslynator.CSharp" ^
- --target docusaurus ^
  --root-directory-url %_rootDirectoryUrl%
 
 %_roslynatorExe% generate-doc-root "..\src\Core.sln" ^
  --properties %_msbuildProperties% ^
  --projects Workspaces.Core ^
  -o "..\src\Workspaces.Core\README.md" ^
- --host github ^
+ --host docusaurus ^
  --heading "Roslynator.CSharp.Workspaces" ^
- --target docusaurus ^
  --root-directory-url %_rootDirectoryUrl%
 
 %_roslynatorExe% generate-doc-root "..\src\Core.sln" ^
  --properties %_msbuildProperties% ^
  --projects CSharp.Workspaces ^
  -o "..\src\CSharp.Workspaces\README.md" ^
- --host github ^
+ --host docusaurus ^
  --heading "Roslynator.CSharp.Workspaces" ^
- --target docusaurus ^
  --root-directory-url %_rootDirectoryUrl%
 
 %_roslynatorExe% generate-doc-root "..\src\Core.sln" ^
  --properties %_msbuildProperties% ^
  --projects Testing.Common Testing.CSharp Testing.CSharp.Xunit Testing.CSharp.MSTest ^
  -o "..\src\Tests\README.md" ^
- --host github ^
+ --host docusaurus ^
  --heading "Roslynator Testing Framework" ^
- --target docusaurus ^
  --root-directory-url %_rootDirectoryUrl%
 
 pause